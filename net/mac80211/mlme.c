/*
 * BSS client mode implementation
 * Copyright 2003-2008, Jouni Malinen <j@w1.fi>
 * Copyright 2004, Instant802 Networks, Inc.
 * Copyright 2005, Devicescape Software, Inc.
 * Copyright 2006-2007	Jiri Benc <jbenc@suse.cz>
 * Copyright 2007, Michael Wu <flamingice@sourmilk.net>
 *
 * This program is free software; you can redistribute it and/or modify
 * it under the terms of the GNU General Public License version 2 as
 * published by the Free Software Foundation.
 */

#include <linux/delay.h>
#include <linux/if_ether.h>
#include <linux/skbuff.h>
#include <linux/if_arp.h>
#include <linux/etherdevice.h>
#include <linux/moduleparam.h>
#include <linux/rtnetlink.h>
#include <linux/pm_qos.h>
#include <linux/crc32.h>
#include <linux/slab.h>
#include <linux/export.h>
#include <net/mac80211.h>
#include <asm/unaligned.h>

#include "ieee80211_i.h"
#include "driver-ops.h"
#include "rate.h"
#include "led.h"

#define IEEE80211_AUTH_TIMEOUT (HZ / 5)
#define IEEE80211_AUTH_MAX_TRIES 3
#define IEEE80211_AUTH_WAIT_ASSOC (HZ * 5)
#define IEEE80211_ASSOC_TIMEOUT (HZ / 5)
#define IEEE80211_ASSOC_MAX_TRIES 3

static int max_nullfunc_tries = 2;
module_param(max_nullfunc_tries, int, 0644);
MODULE_PARM_DESC(max_nullfunc_tries,
		 "Maximum nullfunc tx tries before disconnecting (reason 4).");

static int max_probe_tries = 5;
module_param(max_probe_tries, int, 0644);
MODULE_PARM_DESC(max_probe_tries,
		 "Maximum probe tries before disconnecting (reason 4).");

/*
 * Beacon loss timeout is calculated as N frames times the
 * advertised beacon interval.  This may need to be somewhat
 * higher than what hardware might detect to account for
 * delays in the host processing frames. But since we also
 * probe on beacon miss before declaring the connection lost
 * default to what we want.
 */
#define IEEE80211_BEACON_LOSS_COUNT	7

/*
 * Time the connection can be idle before we probe
 * it to see if we can still talk to the AP.
 */
#define IEEE80211_CONNECTION_IDLE_TIME	(30 * HZ)
/*
 * Time we wait for a probe response after sending
 * a probe request because of beacon loss or for
 * checking the connection still works.
 */
static int probe_wait_ms = 500;
module_param(probe_wait_ms, int, 0644);
MODULE_PARM_DESC(probe_wait_ms,
		 "Maximum time(ms) to wait for probe response"
		 " before disconnecting (reason 4).");

/*
 * Weight given to the latest Beacon frame when calculating average signal
 * strength for Beacon frames received in the current BSS. This must be
 * between 1 and 15.
 */
#define IEEE80211_SIGNAL_AVE_WEIGHT	3

/*
 * How many Beacon frames need to have been used in average signal strength
 * before starting to indicate signal change events.
 */
#define IEEE80211_SIGNAL_AVE_MIN_COUNT	4

#define TMR_RUNNING_TIMER	0
#define TMR_RUNNING_CHANSW	1

#define DEAUTH_DISASSOC_LEN	(24 /* hdr */ + 2 /* reason */)

/*
 * All cfg80211 functions have to be called outside a locked
 * section so that they can acquire a lock themselves... This
 * is much simpler than queuing up things in cfg80211, but we
 * do need some indirection for that here.
 */
enum rx_mgmt_action {
	/* no action required */
	RX_MGMT_NONE,

	/* caller must call cfg80211_send_deauth() */
	RX_MGMT_CFG80211_DEAUTH,

	/* caller must call cfg80211_send_disassoc() */
	RX_MGMT_CFG80211_DISASSOC,

	/* caller must call cfg80211_send_rx_auth() */
	RX_MGMT_CFG80211_RX_AUTH,

	/* caller must call cfg80211_send_rx_assoc() */
	RX_MGMT_CFG80211_RX_ASSOC,

	/* caller must call cfg80211_send_assoc_timeout() */
	RX_MGMT_CFG80211_ASSOC_TIMEOUT,
};

/* utils */
static inline void ASSERT_MGD_MTX(struct ieee80211_if_managed *ifmgd)
{
	lockdep_assert_held(&ifmgd->mtx);
}

/*
 * We can have multiple work items (and connection probing)
 * scheduling this timer, but we need to take care to only
 * reschedule it when it should fire _earlier_ than it was
 * asked for before, or if it's not pending right now. This
 * function ensures that. Note that it then is required to
 * run this function for all timeouts after the first one
 * has happened -- the work that runs from this timer will
 * do that.
 */
static void run_again(struct ieee80211_if_managed *ifmgd, unsigned long timeout)
{
	ASSERT_MGD_MTX(ifmgd);

	if (!timer_pending(&ifmgd->timer) ||
	    time_before(timeout, ifmgd->timer.expires))
		mod_timer(&ifmgd->timer, timeout);
}

void ieee80211_sta_reset_beacon_monitor(struct ieee80211_sub_if_data *sdata)
{
	if (sdata->vif.driver_flags & IEEE80211_VIF_BEACON_FILTER)
		return;

	mod_timer(&sdata->u.mgd.bcn_mon_timer,
		  round_jiffies_up(jiffies + sdata->u.mgd.beacon_timeout));
}

void ieee80211_sta_reset_conn_monitor(struct ieee80211_sub_if_data *sdata)
{
	struct ieee80211_if_managed *ifmgd = &sdata->u.mgd;

	if (unlikely(!sdata->u.mgd.associated))
		return;

	if (sdata->local->hw.flags & IEEE80211_HW_CONNECTION_MONITOR)
		return;

	mod_timer(&sdata->u.mgd.conn_mon_timer,
		  round_jiffies_up(jiffies + IEEE80211_CONNECTION_IDLE_TIME));

	ifmgd->probe_send_count = 0;
}

static int ecw2cw(int ecw)
{
	return (1 << ecw) - 1;
}

/*
 * ieee80211_enable_ht should be called only after the operating band
 * has been determined as ht configuration depends on the hw's
 * HT abilities for a specific band.
 */
static u32 ieee80211_enable_ht(struct ieee80211_sub_if_data *sdata,
			       struct ieee80211_ht_info *hti,
			       const u8 *bssid, u16 ap_ht_cap_flags,
			       bool beacon_htcap_ie)
{
	struct ieee80211_local *local = sdata->local;
	struct ieee80211_supported_band *sband;
	struct sta_info *sta;
	u32 changed = 0;
	int hti_cfreq;
	u16 ht_opmode;
	bool enable_ht = true;
	enum nl80211_channel_type prev_chantype;
	enum nl80211_channel_type channel_type = NL80211_CHAN_NO_HT;

	sband = local->hw.wiphy->bands[local->hw.conf.channel->band];

	prev_chantype = sdata->vif.bss_conf.channel_type;

	/* HT is not supported */
	if (!sband->ht_cap.ht_supported)
		enable_ht = false;

	if (enable_ht) {
		hti_cfreq = ieee80211_channel_to_frequency(hti->control_chan,
							   sband->band);
		/* check that channel matches the right operating channel */
		if (local->hw.conf.channel->center_freq != hti_cfreq) {
			/* Some APs mess this up, evidently.
			 * Netgear WNDR3700 sometimes reports 4 higher than
			 * the actual channel, for instance.
			 */
			printk(KERN_DEBUG
			       "%s: Wrong control channel in association"
			       " response: configured center-freq: %d"
			       " hti-cfreq: %d  hti->control_chan: %d"
			       " band: %d.  Disabling HT.\n",
			       sdata->name,
			       local->hw.conf.channel->center_freq,
			       hti_cfreq, hti->control_chan,
			       sband->band);
			enable_ht = false;
		}
	}

	if (enable_ht) {
		channel_type = NL80211_CHAN_HT20;

		if (!(ap_ht_cap_flags & IEEE80211_HT_CAP_40MHZ_INTOLERANT) &&
		    !ieee80111_cfg_override_disables_ht40(sdata) &&
		    (sband->ht_cap.cap & IEEE80211_HT_CAP_SUP_WIDTH_20_40) &&
		    (hti->ht_param & IEEE80211_HT_PARAM_CHAN_WIDTH_ANY)) {
			switch(hti->ht_param & IEEE80211_HT_PARAM_CHA_SEC_OFFSET) {
			case IEEE80211_HT_PARAM_CHA_SEC_ABOVE:
				if (!(local->hw.conf.channel->flags &
				    IEEE80211_CHAN_NO_HT40PLUS))
					channel_type = NL80211_CHAN_HT40PLUS;
				break;
			case IEEE80211_HT_PARAM_CHA_SEC_BELOW:
				if (!(local->hw.conf.channel->flags &
				    IEEE80211_CHAN_NO_HT40MINUS))
					channel_type = NL80211_CHAN_HT40MINUS;
				break;
			}
		}
	}

	if (local->tmp_channel)
		local->tmp_channel_type = channel_type;

	if (!ieee80211_set_channel_type(local, sdata, channel_type)) {
		/* can only fail due to HT40+/- mismatch */
		channel_type = NL80211_CHAN_HT20;
		WARN_ON(!ieee80211_set_channel_type(local, sdata, channel_type));
	}

	if (beacon_htcap_ie && (prev_chantype != channel_type)) {
		/*
		 * Whenever the AP announces the HT mode change that can be
		 * 40MHz intolerant or etc., it would be safer to stop tx
		 * queues before doing hw config to avoid buffer overflow.
		 */
		ieee80211_stop_queues_by_reason(&sdata->local->hw,
				IEEE80211_QUEUE_STOP_REASON_CHTYPE_CHANGE);

		/* flush out all packets */
		synchronize_net();

		drv_flush(local, false);
	}

	/* channel_type change automatically detected */
	ieee80211_hw_config(local, 0);

	if (prev_chantype != channel_type) {
		rcu_read_lock();
		sta = sta_info_get(sdata, bssid);
		if (sta)
			rate_control_rate_update(local, sband, sta,
						 IEEE80211_RC_HT_CHANGED,
						 channel_type);
		rcu_read_unlock();

		if (beacon_htcap_ie)
			ieee80211_wake_queues_by_reason(&sdata->local->hw,
				IEEE80211_QUEUE_STOP_REASON_CHTYPE_CHANGE);
	}

	ht_opmode = le16_to_cpu(hti->operation_mode);

	/* if bss configuration changed store the new one */
	if (sdata->ht_opmode_valid != enable_ht ||
	    sdata->vif.bss_conf.ht_operation_mode != ht_opmode ||
	    prev_chantype != channel_type) {
		changed |= BSS_CHANGED_HT;
		sdata->vif.bss_conf.ht_operation_mode = ht_opmode;
		sdata->ht_opmode_valid = enable_ht;
	}

	return changed;
}

/* frame sending functions */

static int ieee80211_compatible_rates(const u8 *supp_rates, int supp_rates_len,
				      struct ieee80211_supported_band *sband,
				      u32 *rates)
{
	int i, j, count;
	*rates = 0;
	count = 0;
	for (i = 0; i < supp_rates_len; i++) {
		int rate = (supp_rates[i] & 0x7F) * 5;

		for (j = 0; j < sband->n_bitrates; j++)
			if (sband->bitrates[j].bitrate == rate) {
				*rates |= BIT(j);
				count++;
				break;
			}
	}

	return count;
}

static void ieee80211_add_ht_ie(struct ieee80211_sub_if_data *sdata,
				struct sk_buff *skb, const u8 *ht_info_ie,
				struct ieee80211_supported_band *sband,
				struct ieee80211_channel *channel,
				enum ieee80211_smps_mode smps)
{
	struct ieee80211_ht_info *ht_info;
	u8 *pos;
	u32 flags = channel->flags;
	u16 cap;
	struct ieee80211_sta_ht_cap ht_cap;

	BUILD_BUG_ON(sizeof(ht_cap) != sizeof(sband->ht_cap));

	if (!sband->ht_cap.ht_supported)
		return;

	if (!ht_info_ie)
		return;

	if (ht_info_ie[1] < sizeof(struct ieee80211_ht_info))
		return;

	memcpy(&ht_cap, &sband->ht_cap, sizeof(ht_cap));
	ieee80211_apply_htcap_overrides(sdata, &ht_cap);

	ht_info = (struct ieee80211_ht_info *)(ht_info_ie + 2);

	/* determine capability flags */
	cap = ht_cap.cap;

	switch (ht_info->ht_param & IEEE80211_HT_PARAM_CHA_SEC_OFFSET) {
	case IEEE80211_HT_PARAM_CHA_SEC_ABOVE:
		if (flags & IEEE80211_CHAN_NO_HT40PLUS) {
			cap &= ~IEEE80211_HT_CAP_SUP_WIDTH_20_40;
			cap &= ~IEEE80211_HT_CAP_SGI_40;
		}
		break;
	case IEEE80211_HT_PARAM_CHA_SEC_BELOW:
		if (flags & IEEE80211_CHAN_NO_HT40MINUS) {
			cap &= ~IEEE80211_HT_CAP_SUP_WIDTH_20_40;
			cap &= ~IEEE80211_HT_CAP_SGI_40;
		}
		break;
	}

	/* set SM PS mode properly */
	cap &= ~IEEE80211_HT_CAP_SM_PS;
	switch (smps) {
	case IEEE80211_SMPS_AUTOMATIC:
	case IEEE80211_SMPS_NUM_MODES:
		WARN_ON(1);
	case IEEE80211_SMPS_OFF:
		cap |= WLAN_HT_CAP_SM_PS_DISABLED <<
			IEEE80211_HT_CAP_SM_PS_SHIFT;
		break;
	case IEEE80211_SMPS_STATIC:
		cap |= WLAN_HT_CAP_SM_PS_STATIC <<
			IEEE80211_HT_CAP_SM_PS_SHIFT;
		break;
	case IEEE80211_SMPS_DYNAMIC:
		cap |= WLAN_HT_CAP_SM_PS_DYNAMIC <<
			IEEE80211_HT_CAP_SM_PS_SHIFT;
		break;
	}

	/* reserve and fill IE */
	pos = skb_put(skb, sizeof(struct ieee80211_ht_cap) + 2);
	ieee80211_ie_build_ht_cap(pos, &ht_cap, cap);
}

static void ieee80211_send_assoc(struct ieee80211_sub_if_data *sdata)
<<<<<<< HEAD
{
	struct ieee80211_local *local = sdata->local;
	struct ieee80211_if_managed *ifmgd = &sdata->u.mgd;
	struct ieee80211_mgd_assoc_data *assoc_data = ifmgd->assoc_data;
	struct sk_buff *skb;
	struct ieee80211_mgmt *mgmt;
	u8 *pos, qos_info;
	size_t offset = 0, noffset;
	int i, count, rates_len, supp_rates_len;
	u16 capab;
	struct ieee80211_supported_band *sband;
	u32 rates = 0;
	struct ieee80211_bss *bss = (void *)assoc_data->bss->priv;

	lockdep_assert_held(&ifmgd->mtx);

	sband = local->hw.wiphy->bands[local->oper_channel->band];

	if (assoc_data->supp_rates_len) {
		/*
		 * Get all rates supported by the device and the AP as
		 * some APs don't like getting a superset of their rates
		 * in the association request (e.g. D-Link DAP 1353 in
		 * b-only mode)...
		 */
		rates_len = ieee80211_compatible_rates(assoc_data->supp_rates,
						       assoc_data->supp_rates_len,
						       sband, &rates);
	} else {
		/*
		 * In case AP not provide any supported rates information
		 * before association, we send information element(s) with
		 * all rates that we support.
		 */
		rates = ~0;
		rates_len = sband->n_bitrates;
	}

	skb = alloc_skb(local->hw.extra_tx_headroom +
			sizeof(*mgmt) + /* bit too much but doesn't matter */
			2 + assoc_data->ssid_len + /* SSID */
			4 + rates_len + /* (extended) rates */
			4 + /* power capability */
			2 + 2 * sband->n_channels + /* supported channels */
			2 + sizeof(struct ieee80211_ht_cap) + /* HT */
			assoc_data->ie_len + /* extra IEs */
			9, /* WMM */
			GFP_KERNEL);
	if (!skb)
		return;

	skb_reserve(skb, local->hw.extra_tx_headroom);

	capab = WLAN_CAPABILITY_ESS;

	if (sband->band == IEEE80211_BAND_2GHZ) {
		if (!(local->hw.flags & IEEE80211_HW_2GHZ_SHORT_SLOT_INCAPABLE))
			capab |= WLAN_CAPABILITY_SHORT_SLOT_TIME;
		if (!(local->hw.flags & IEEE80211_HW_2GHZ_SHORT_PREAMBLE_INCAPABLE))
			capab |= WLAN_CAPABILITY_SHORT_PREAMBLE;
	}

	if (assoc_data->capability & WLAN_CAPABILITY_PRIVACY)
		capab |= WLAN_CAPABILITY_PRIVACY;

	if ((assoc_data->capability & WLAN_CAPABILITY_SPECTRUM_MGMT) &&
	    (local->hw.flags & IEEE80211_HW_SPECTRUM_MGMT))
		capab |= WLAN_CAPABILITY_SPECTRUM_MGMT;

	mgmt = (struct ieee80211_mgmt *) skb_put(skb, 24);
	memset(mgmt, 0, 24);
	memcpy(mgmt->da, assoc_data->bss->bssid, ETH_ALEN);
	memcpy(mgmt->sa, sdata->vif.addr, ETH_ALEN);
	memcpy(mgmt->bssid, assoc_data->bss->bssid, ETH_ALEN);

	if (!is_zero_ether_addr(assoc_data->prev_bssid)) {
		skb_put(skb, 10);
		mgmt->frame_control = cpu_to_le16(IEEE80211_FTYPE_MGMT |
						  IEEE80211_STYPE_REASSOC_REQ);
		mgmt->u.reassoc_req.capab_info = cpu_to_le16(capab);
		mgmt->u.reassoc_req.listen_interval =
				cpu_to_le16(local->hw.conf.listen_interval);
		memcpy(mgmt->u.reassoc_req.current_ap, assoc_data->prev_bssid,
		       ETH_ALEN);
	} else {
		skb_put(skb, 4);
		mgmt->frame_control = cpu_to_le16(IEEE80211_FTYPE_MGMT |
						  IEEE80211_STYPE_ASSOC_REQ);
		mgmt->u.assoc_req.capab_info = cpu_to_le16(capab);
		mgmt->u.assoc_req.listen_interval =
				cpu_to_le16(local->hw.conf.listen_interval);
	}

	/* SSID */
	pos = skb_put(skb, 2 + assoc_data->ssid_len);
	*pos++ = WLAN_EID_SSID;
	*pos++ = assoc_data->ssid_len;
	memcpy(pos, assoc_data->ssid, assoc_data->ssid_len);

	/* add all rates which were marked to be used above */
	supp_rates_len = rates_len;
	if (supp_rates_len > 8)
		supp_rates_len = 8;

	pos = skb_put(skb, supp_rates_len + 2);
	*pos++ = WLAN_EID_SUPP_RATES;
	*pos++ = supp_rates_len;

	count = 0;
	for (i = 0; i < sband->n_bitrates; i++) {
		if (BIT(i) & rates) {
			int rate = sband->bitrates[i].bitrate;
			*pos++ = (u8) (rate / 5);
			if (++count == 8)
				break;
		}
	}

	if (rates_len > count) {
		pos = skb_put(skb, rates_len - count + 2);
		*pos++ = WLAN_EID_EXT_SUPP_RATES;
		*pos++ = rates_len - count;

		for (i++; i < sband->n_bitrates; i++) {
			if (BIT(i) & rates) {
				int rate = sband->bitrates[i].bitrate;
				*pos++ = (u8) (rate / 5);
			}
		}
	}

	if (capab & WLAN_CAPABILITY_SPECTRUM_MGMT) {
		/* 1. power capabilities */
		pos = skb_put(skb, 4);
		*pos++ = WLAN_EID_PWR_CAPABILITY;
		*pos++ = 2;
		*pos++ = 0; /* min tx power */
		*pos++ = local->oper_channel->max_power; /* max tx power */

		/* 2. supported channels */
		/* TODO: get this in reg domain format */
		pos = skb_put(skb, 2 * sband->n_channels + 2);
		*pos++ = WLAN_EID_SUPPORTED_CHANNELS;
		*pos++ = 2 * sband->n_channels;
		for (i = 0; i < sband->n_channels; i++) {
			*pos++ = ieee80211_frequency_to_channel(
					sband->channels[i].center_freq);
			*pos++ = 1; /* one channel in the subband*/
		}
	}

	/* if present, add any custom IEs that go before HT */
	if (assoc_data->ie_len && assoc_data->ie) {
		static const u8 before_ht[] = {
			WLAN_EID_SSID,
			WLAN_EID_SUPP_RATES,
			WLAN_EID_EXT_SUPP_RATES,
			WLAN_EID_PWR_CAPABILITY,
			WLAN_EID_SUPPORTED_CHANNELS,
			WLAN_EID_RSN,
			WLAN_EID_QOS_CAPA,
			WLAN_EID_RRM_ENABLED_CAPABILITIES,
			WLAN_EID_MOBILITY_DOMAIN,
			WLAN_EID_SUPPORTED_REGULATORY_CLASSES,
		};
		noffset = ieee80211_ie_split(assoc_data->ie, assoc_data->ie_len,
					     before_ht, ARRAY_SIZE(before_ht),
					     offset);
		pos = skb_put(skb, noffset - offset);
		memcpy(pos, assoc_data->ie + offset, noffset - offset);
		offset = noffset;
	}

	if (!(ifmgd->flags & IEEE80211_STA_DISABLE_11N) &&
	    bss->wmm_used && local->hw.queues >= 4)
		ieee80211_add_ht_ie(sdata, skb, assoc_data->ht_information_ie,
				    sband, local->oper_channel, ifmgd->ap_smps);

	/* if present, add any custom non-vendor IEs that go after HT */
	if (assoc_data->ie_len && assoc_data->ie) {
		noffset = ieee80211_ie_split_vendor(assoc_data->ie,
						    assoc_data->ie_len,
						    offset);
		pos = skb_put(skb, noffset - offset);
		memcpy(pos, assoc_data->ie + offset, noffset - offset);
		offset = noffset;
	}

	if (assoc_data->wmm_used && local->hw.queues >= 4) {
		if (assoc_data->uapsd_used) {
			qos_info = local->uapsd_queues;
			qos_info |= (local->uapsd_max_sp_len <<
				     IEEE80211_WMM_IE_STA_QOSINFO_SP_SHIFT);
		} else {
			qos_info = 0;
		}

		pos = skb_put(skb, 9);
		*pos++ = WLAN_EID_VENDOR_SPECIFIC;
		*pos++ = 7; /* len */
		*pos++ = 0x00; /* Microsoft OUI 00:50:F2 */
		*pos++ = 0x50;
		*pos++ = 0xf2;
		*pos++ = 2; /* WME */
		*pos++ = 0; /* WME info */
		*pos++ = 1; /* WME ver */
		*pos++ = qos_info;
	}

	/* add any remaining custom (i.e. vendor specific here) IEs */
	if (assoc_data->ie_len && assoc_data->ie) {
		noffset = assoc_data->ie_len;
		pos = skb_put(skb, noffset - offset);
		memcpy(pos, assoc_data->ie + offset, noffset - offset);
	}

	IEEE80211_SKB_CB(skb)->flags |= IEEE80211_TX_INTFL_DONT_ENCRYPT;
	ieee80211_tx_skb(sdata, skb);
}

static void ieee80211_send_deauth_disassoc(struct ieee80211_sub_if_data *sdata,
					   const u8 *bssid, u16 stype, u16 reason,
					   void *cookie, bool send_frame)
=======
>>>>>>> c288ec61
{
	struct ieee80211_local *local = sdata->local;
	struct ieee80211_if_managed *ifmgd = &sdata->u.mgd;
	struct ieee80211_mgd_assoc_data *assoc_data = ifmgd->assoc_data;
	struct sk_buff *skb;
	struct ieee80211_mgmt *mgmt;
	u8 *pos, qos_info;
	size_t offset = 0, noffset;
	int i, count, rates_len, supp_rates_len;
	u16 capab;
	struct ieee80211_supported_band *sband;
	u32 rates = 0;
	struct ieee80211_bss *bss = (void *)assoc_data->bss->priv;

	lockdep_assert_held(&ifmgd->mtx);

	sband = local->hw.wiphy->bands[local->oper_channel->band];

	if (assoc_data->supp_rates_len) {
		/*
		 * Get all rates supported by the device and the AP as
		 * some APs don't like getting a superset of their rates
		 * in the association request (e.g. D-Link DAP 1353 in
		 * b-only mode)...
		 */
		rates_len = ieee80211_compatible_rates(assoc_data->supp_rates,
						       assoc_data->supp_rates_len,
						       sband, &rates);
	} else {
		/*
		 * In case AP not provide any supported rates information
		 * before association, we send information element(s) with
		 * all rates that we support.
		 */
		rates = ~0;
		rates_len = sband->n_bitrates;
	}

	skb = alloc_skb(local->hw.extra_tx_headroom +
			sizeof(*mgmt) + /* bit too much but doesn't matter */
			2 + assoc_data->ssid_len + /* SSID */
			4 + rates_len + /* (extended) rates */
			4 + /* power capability */
			2 + 2 * sband->n_channels + /* supported channels */
			2 + sizeof(struct ieee80211_ht_cap) + /* HT */
			assoc_data->ie_len + /* extra IEs */
			9, /* WMM */
			GFP_KERNEL);
	if (!skb)
		return;

	skb_reserve(skb, local->hw.extra_tx_headroom);

	capab = WLAN_CAPABILITY_ESS;

	if (sband->band == IEEE80211_BAND_2GHZ) {
		if (!(local->hw.flags & IEEE80211_HW_2GHZ_SHORT_SLOT_INCAPABLE))
			capab |= WLAN_CAPABILITY_SHORT_SLOT_TIME;
		if (!(local->hw.flags & IEEE80211_HW_2GHZ_SHORT_PREAMBLE_INCAPABLE))
			capab |= WLAN_CAPABILITY_SHORT_PREAMBLE;
	}

	if (assoc_data->capability & WLAN_CAPABILITY_PRIVACY)
		capab |= WLAN_CAPABILITY_PRIVACY;

	if ((assoc_data->capability & WLAN_CAPABILITY_SPECTRUM_MGMT) &&
	    (local->hw.flags & IEEE80211_HW_SPECTRUM_MGMT))
		capab |= WLAN_CAPABILITY_SPECTRUM_MGMT;

	mgmt = (struct ieee80211_mgmt *) skb_put(skb, 24);
	memset(mgmt, 0, 24);
	memcpy(mgmt->da, assoc_data->bss->bssid, ETH_ALEN);
	memcpy(mgmt->sa, sdata->vif.addr, ETH_ALEN);
	memcpy(mgmt->bssid, assoc_data->bss->bssid, ETH_ALEN);

	if (!is_zero_ether_addr(assoc_data->prev_bssid)) {
		skb_put(skb, 10);
		mgmt->frame_control = cpu_to_le16(IEEE80211_FTYPE_MGMT |
						  IEEE80211_STYPE_REASSOC_REQ);
		mgmt->u.reassoc_req.capab_info = cpu_to_le16(capab);
		mgmt->u.reassoc_req.listen_interval =
				cpu_to_le16(local->hw.conf.listen_interval);
		memcpy(mgmt->u.reassoc_req.current_ap, assoc_data->prev_bssid,
		       ETH_ALEN);
	} else {
		skb_put(skb, 4);
		mgmt->frame_control = cpu_to_le16(IEEE80211_FTYPE_MGMT |
						  IEEE80211_STYPE_ASSOC_REQ);
		mgmt->u.assoc_req.capab_info = cpu_to_le16(capab);
		mgmt->u.assoc_req.listen_interval =
				cpu_to_le16(local->hw.conf.listen_interval);
	}

	/* SSID */
	pos = skb_put(skb, 2 + assoc_data->ssid_len);
	*pos++ = WLAN_EID_SSID;
	*pos++ = assoc_data->ssid_len;
	memcpy(pos, assoc_data->ssid, assoc_data->ssid_len);

	/* add all rates which were marked to be used above */
	supp_rates_len = rates_len;
	if (supp_rates_len > 8)
		supp_rates_len = 8;

	pos = skb_put(skb, supp_rates_len + 2);
	*pos++ = WLAN_EID_SUPP_RATES;
	*pos++ = supp_rates_len;

	count = 0;
	for (i = 0; i < sband->n_bitrates; i++) {
		if (BIT(i) & rates) {
			int rate = sband->bitrates[i].bitrate;
			*pos++ = (u8) (rate / 5);
			if (++count == 8)
				break;
		}
	}

	if (rates_len > count) {
		pos = skb_put(skb, rates_len - count + 2);
		*pos++ = WLAN_EID_EXT_SUPP_RATES;
		*pos++ = rates_len - count;

		for (i++; i < sband->n_bitrates; i++) {
			if (BIT(i) & rates) {
				int rate = sband->bitrates[i].bitrate;
				*pos++ = (u8) (rate / 5);
			}
		}
	}

	if (capab & WLAN_CAPABILITY_SPECTRUM_MGMT) {
		/* 1. power capabilities */
		pos = skb_put(skb, 4);
		*pos++ = WLAN_EID_PWR_CAPABILITY;
		*pos++ = 2;
		*pos++ = 0; /* min tx power */
		*pos++ = local->oper_channel->max_power; /* max tx power */

		/* 2. supported channels */
		/* TODO: get this in reg domain format */
		pos = skb_put(skb, 2 * sband->n_channels + 2);
		*pos++ = WLAN_EID_SUPPORTED_CHANNELS;
		*pos++ = 2 * sband->n_channels;
		for (i = 0; i < sband->n_channels; i++) {
			*pos++ = ieee80211_frequency_to_channel(
					sband->channels[i].center_freq);
			*pos++ = 1; /* one channel in the subband*/
		}
	}

	/* if present, add any custom IEs that go before HT */
	if (assoc_data->ie_len && assoc_data->ie) {
		static const u8 before_ht[] = {
			WLAN_EID_SSID,
			WLAN_EID_SUPP_RATES,
			WLAN_EID_EXT_SUPP_RATES,
			WLAN_EID_PWR_CAPABILITY,
			WLAN_EID_SUPPORTED_CHANNELS,
			WLAN_EID_RSN,
			WLAN_EID_QOS_CAPA,
			WLAN_EID_RRM_ENABLED_CAPABILITIES,
			WLAN_EID_MOBILITY_DOMAIN,
			WLAN_EID_SUPPORTED_REGULATORY_CLASSES,
		};
		noffset = ieee80211_ie_split(assoc_data->ie, assoc_data->ie_len,
					     before_ht, ARRAY_SIZE(before_ht),
					     offset);
		pos = skb_put(skb, noffset - offset);
		memcpy(pos, assoc_data->ie + offset, noffset - offset);
		offset = noffset;
	}

	if (!(ifmgd->flags & IEEE80211_STA_DISABLE_11N) &&
	    bss->wmm_used && local->hw.queues >= 4)
		ieee80211_add_ht_ie(sdata, skb, assoc_data->ht_information_ie,
				    sband, local->oper_channel, ifmgd->ap_smps);

	/* if present, add any custom non-vendor IEs that go after HT */
	if (assoc_data->ie_len && assoc_data->ie) {
		noffset = ieee80211_ie_split_vendor(assoc_data->ie,
						    assoc_data->ie_len,
						    offset);
		pos = skb_put(skb, noffset - offset);
		memcpy(pos, assoc_data->ie + offset, noffset - offset);
		offset = noffset;
	}

	if (assoc_data->wmm_used && local->hw.queues >= 4) {
		if (assoc_data->uapsd_used) {
			qos_info = local->uapsd_queues;
			qos_info |= (local->uapsd_max_sp_len <<
				     IEEE80211_WMM_IE_STA_QOSINFO_SP_SHIFT);
		} else {
			qos_info = 0;
		}

		pos = skb_put(skb, 9);
		*pos++ = WLAN_EID_VENDOR_SPECIFIC;
		*pos++ = 7; /* len */
		*pos++ = 0x00; /* Microsoft OUI 00:50:F2 */
		*pos++ = 0x50;
		*pos++ = 0xf2;
		*pos++ = 2; /* WME */
		*pos++ = 0; /* WME info */
		*pos++ = 1; /* WME ver */
		*pos++ = qos_info;
	}

	/* add any remaining custom (i.e. vendor specific here) IEs */
	if (assoc_data->ie_len && assoc_data->ie) {
		noffset = assoc_data->ie_len;
		pos = skb_put(skb, noffset - offset);
		memcpy(pos, assoc_data->ie + offset, noffset - offset);
	}

	IEEE80211_SKB_CB(skb)->flags |= IEEE80211_TX_INTFL_DONT_ENCRYPT;
	ieee80211_tx_skb(sdata, skb);
}

static void ieee80211_send_deauth_disassoc(struct ieee80211_sub_if_data *sdata,
					   const u8 *bssid, u16 stype,
					   u16 reason, bool send_frame,
					   u8 *frame_buf)
{
	struct ieee80211_local *local = sdata->local;
	struct ieee80211_if_managed *ifmgd = &sdata->u.mgd;
	struct sk_buff *skb;
	struct ieee80211_mgmt *mgmt = (void *)frame_buf;

	/* build frame */
	mgmt->frame_control = cpu_to_le16(IEEE80211_FTYPE_MGMT | stype);
	mgmt->duration = 0; /* initialize only */
	mgmt->seq_ctrl = 0; /* initialize only */
	memcpy(mgmt->da, bssid, ETH_ALEN);
	memcpy(mgmt->sa, sdata->vif.addr, ETH_ALEN);
	memcpy(mgmt->bssid, bssid, ETH_ALEN);
	/* u.deauth.reason_code == u.disassoc.reason_code */
	mgmt->u.deauth.reason_code = cpu_to_le16(reason);

	if (send_frame) {
		skb = dev_alloc_skb(local->hw.extra_tx_headroom +
				    DEAUTH_DISASSOC_LEN);
		if (!skb)
			return;

		skb_reserve(skb, local->hw.extra_tx_headroom);

		/* copy in frame */
		memcpy(skb_put(skb, DEAUTH_DISASSOC_LEN),
		       mgmt, DEAUTH_DISASSOC_LEN);

		if (!(ifmgd->flags & IEEE80211_STA_MFP_ENABLED))
			IEEE80211_SKB_CB(skb)->flags |=
				IEEE80211_TX_INTFL_DONT_ENCRYPT;
		ieee80211_tx_skb(sdata, skb);
	}
}

void ieee80211_send_pspoll(struct ieee80211_local *local,
			   struct ieee80211_sub_if_data *sdata)
{
	struct ieee80211_pspoll *pspoll;
	struct sk_buff *skb;

	skb = ieee80211_pspoll_get(&local->hw, &sdata->vif);
	if (!skb)
		return;

	pspoll = (struct ieee80211_pspoll *) skb->data;
	pspoll->frame_control |= cpu_to_le16(IEEE80211_FCTL_PM);

	IEEE80211_SKB_CB(skb)->flags |= IEEE80211_TX_INTFL_DONT_ENCRYPT;
	ieee80211_tx_skb(sdata, skb);
}

void ieee80211_send_nullfunc(struct ieee80211_local *local,
			     struct ieee80211_sub_if_data *sdata,
			     int powersave)
{
	struct sk_buff *skb;
	struct ieee80211_hdr_3addr *nullfunc;
	struct ieee80211_if_managed *ifmgd = &sdata->u.mgd;

	skb = ieee80211_nullfunc_get(&local->hw, &sdata->vif);
	if (!skb)
		return;

	nullfunc = (struct ieee80211_hdr_3addr *) skb->data;
	if (powersave)
		nullfunc->frame_control |= cpu_to_le16(IEEE80211_FCTL_PM);

	IEEE80211_SKB_CB(skb)->flags |= IEEE80211_TX_INTFL_DONT_ENCRYPT;
	if (ifmgd->flags & (IEEE80211_STA_BEACON_POLL |
			    IEEE80211_STA_CONNECTION_POLL))
		IEEE80211_SKB_CB(skb)->flags |= IEEE80211_TX_CTL_USE_MINRATE;

	ieee80211_tx_skb(sdata, skb);
}

static void ieee80211_send_4addr_nullfunc(struct ieee80211_local *local,
					  struct ieee80211_sub_if_data *sdata)
{
	struct sk_buff *skb;
	struct ieee80211_hdr *nullfunc;
	__le16 fc;

	if (WARN_ON(sdata->vif.type != NL80211_IFTYPE_STATION))
		return;

	skb = dev_alloc_skb(local->hw.extra_tx_headroom + 30);
	if (!skb)
		return;

	skb_reserve(skb, local->hw.extra_tx_headroom);

	nullfunc = (struct ieee80211_hdr *) skb_put(skb, 30);
	memset(nullfunc, 0, 30);
	fc = cpu_to_le16(IEEE80211_FTYPE_DATA | IEEE80211_STYPE_NULLFUNC |
			 IEEE80211_FCTL_FROMDS | IEEE80211_FCTL_TODS);
	nullfunc->frame_control = fc;
	memcpy(nullfunc->addr1, sdata->u.mgd.bssid, ETH_ALEN);
	memcpy(nullfunc->addr2, sdata->vif.addr, ETH_ALEN);
	memcpy(nullfunc->addr3, sdata->u.mgd.bssid, ETH_ALEN);
	memcpy(nullfunc->addr4, sdata->vif.addr, ETH_ALEN);

	IEEE80211_SKB_CB(skb)->flags |= IEEE80211_TX_INTFL_DONT_ENCRYPT;
	ieee80211_tx_skb(sdata, skb);
}

/* spectrum management related things */
static void ieee80211_chswitch_work(struct work_struct *work)
{
	struct ieee80211_sub_if_data *sdata =
		container_of(work, struct ieee80211_sub_if_data, u.mgd.chswitch_work);
	struct ieee80211_if_managed *ifmgd = &sdata->u.mgd;

	if (!ieee80211_sdata_running(sdata))
		return;

	mutex_lock(&ifmgd->mtx);
	if (!ifmgd->associated)
		goto out;

	sdata->local->oper_channel = sdata->local->csa_channel;
	if (!sdata->local->ops->channel_switch) {
		/* call "hw_config" only if doing sw channel switch */
		ieee80211_hw_config(sdata->local,
			IEEE80211_CONF_CHANGE_CHANNEL);
	} else {
		/* update the device channel directly */
		sdata->local->hw.conf.channel = sdata->local->oper_channel;
	}

	/* XXX: shouldn't really modify cfg80211-owned data! */
	ifmgd->associated->channel = sdata->local->oper_channel;

	ieee80211_wake_queues_by_reason(&sdata->local->hw,
					IEEE80211_QUEUE_STOP_REASON_CSA);
 out:
	ifmgd->flags &= ~IEEE80211_STA_CSA_RECEIVED;
	mutex_unlock(&ifmgd->mtx);
}

void ieee80211_chswitch_done(struct ieee80211_vif *vif, bool success)
{
	struct ieee80211_sub_if_data *sdata;
	struct ieee80211_if_managed *ifmgd;

	sdata = vif_to_sdata(vif);
	ifmgd = &sdata->u.mgd;

	trace_api_chswitch_done(sdata, success);
	if (!success) {
		/*
		 * If the channel switch was not successful, stay
		 * around on the old channel. We currently lack
		 * good handling of this situation, possibly we
		 * should just drop the association.
		 */
		sdata->local->csa_channel = sdata->local->oper_channel;
	}

	ieee80211_queue_work(&sdata->local->hw, &ifmgd->chswitch_work);
}
EXPORT_SYMBOL(ieee80211_chswitch_done);

static void ieee80211_chswitch_timer(unsigned long data)
{
	struct ieee80211_sub_if_data *sdata =
		(struct ieee80211_sub_if_data *) data;
	struct ieee80211_if_managed *ifmgd = &sdata->u.mgd;

	if (sdata->local->quiescing) {
		set_bit(TMR_RUNNING_CHANSW, &ifmgd->timers_running);
		return;
	}

	ieee80211_queue_work(&sdata->local->hw, &ifmgd->chswitch_work);
}

void ieee80211_sta_process_chanswitch(struct ieee80211_sub_if_data *sdata,
				      struct ieee80211_channel_sw_ie *sw_elem,
				      struct ieee80211_bss *bss,
				      u64 timestamp)
{
	struct cfg80211_bss *cbss =
		container_of((void *)bss, struct cfg80211_bss, priv);
	struct ieee80211_channel *new_ch;
	struct ieee80211_if_managed *ifmgd = &sdata->u.mgd;
	int new_freq = ieee80211_channel_to_frequency(sw_elem->new_ch_num,
						      cbss->channel->band);

	ASSERT_MGD_MTX(ifmgd);

	if (!ifmgd->associated)
		return;

	if (sdata->local->scanning)
		return;

	/* Disregard subsequent beacons if we are already running a timer
	   processing a CSA */

	if (ifmgd->flags & IEEE80211_STA_CSA_RECEIVED)
		return;

	new_ch = ieee80211_get_channel(sdata->local->hw.wiphy, new_freq);
	if (!new_ch || new_ch->flags & IEEE80211_CHAN_DISABLED)
		return;

	sdata->local->csa_channel = new_ch;

	if (sdata->local->ops->channel_switch) {
		/* use driver's channel switch callback */
		struct ieee80211_channel_switch ch_switch;
		memset(&ch_switch, 0, sizeof(ch_switch));
		ch_switch.timestamp = timestamp;
		if (sw_elem->mode) {
			ch_switch.block_tx = true;
			ieee80211_stop_queues_by_reason(&sdata->local->hw,
					IEEE80211_QUEUE_STOP_REASON_CSA);
		}
		ch_switch.channel = new_ch;
		ch_switch.count = sw_elem->count;
		ifmgd->flags |= IEEE80211_STA_CSA_RECEIVED;
		drv_channel_switch(sdata->local, &ch_switch);
		return;
	}

	/* channel switch handled in software */
	if (sw_elem->count <= 1) {
		ieee80211_queue_work(&sdata->local->hw, &ifmgd->chswitch_work);
	} else {
		if (sw_elem->mode)
			ieee80211_stop_queues_by_reason(&sdata->local->hw,
					IEEE80211_QUEUE_STOP_REASON_CSA);
		ifmgd->flags |= IEEE80211_STA_CSA_RECEIVED;
		mod_timer(&ifmgd->chswitch_timer,
			  jiffies +
			  msecs_to_jiffies(sw_elem->count *
					   cbss->beacon_interval));
	}
}

static void ieee80211_handle_pwr_constr(struct ieee80211_sub_if_data *sdata,
					u16 capab_info, u8 *pwr_constr_elem,
					u8 pwr_constr_elem_len)
{
	struct ieee80211_conf *conf = &sdata->local->hw.conf;

	if (!(capab_info & WLAN_CAPABILITY_SPECTRUM_MGMT))
		return;

	/* Power constraint IE length should be 1 octet */
	if (pwr_constr_elem_len != 1)
		return;

	if ((*pwr_constr_elem <= conf->channel->max_reg_power) &&
	    (*pwr_constr_elem != sdata->local->power_constr_level)) {
		sdata->local->power_constr_level = *pwr_constr_elem;
		ieee80211_hw_config(sdata->local, 0);
	}
}

void ieee80211_enable_dyn_ps(struct ieee80211_vif *vif)
{
	struct ieee80211_sub_if_data *sdata = vif_to_sdata(vif);
	struct ieee80211_local *local = sdata->local;
	struct ieee80211_conf *conf = &local->hw.conf;

	WARN_ON(sdata->vif.type != NL80211_IFTYPE_STATION ||
		!(local->hw.flags & IEEE80211_HW_SUPPORTS_PS) ||
		(local->hw.flags & IEEE80211_HW_SUPPORTS_DYNAMIC_PS));

	local->disable_dynamic_ps = false;
	conf->dynamic_ps_timeout = local->dynamic_ps_user_timeout;
}
EXPORT_SYMBOL(ieee80211_enable_dyn_ps);

void ieee80211_disable_dyn_ps(struct ieee80211_vif *vif)
{
	struct ieee80211_sub_if_data *sdata = vif_to_sdata(vif);
	struct ieee80211_local *local = sdata->local;
	struct ieee80211_conf *conf = &local->hw.conf;

	WARN_ON(sdata->vif.type != NL80211_IFTYPE_STATION ||
		!(local->hw.flags & IEEE80211_HW_SUPPORTS_PS) ||
		(local->hw.flags & IEEE80211_HW_SUPPORTS_DYNAMIC_PS));

	local->disable_dynamic_ps = true;
	conf->dynamic_ps_timeout = 0;
	del_timer_sync(&local->dynamic_ps_timer);
	ieee80211_queue_work(&local->hw,
			     &local->dynamic_ps_enable_work);
}
EXPORT_SYMBOL(ieee80211_disable_dyn_ps);

/* powersave */
static void ieee80211_enable_ps(struct ieee80211_local *local,
				struct ieee80211_sub_if_data *sdata)
{
	struct ieee80211_conf *conf = &local->hw.conf;

	/*
	 * If we are scanning right now then the parameters will
	 * take effect when scan finishes.
	 */
	if (local->scanning)
		return;

	if (conf->dynamic_ps_timeout > 0 &&
	    !(local->hw.flags & IEEE80211_HW_SUPPORTS_DYNAMIC_PS)) {
		mod_timer(&local->dynamic_ps_timer, jiffies +
			  msecs_to_jiffies(conf->dynamic_ps_timeout));
	} else {
		if (local->hw.flags & IEEE80211_HW_PS_NULLFUNC_STACK)
			ieee80211_send_nullfunc(local, sdata, 1);

		if ((local->hw.flags & IEEE80211_HW_PS_NULLFUNC_STACK) &&
		    (local->hw.flags & IEEE80211_HW_REPORTS_TX_ACK_STATUS))
			return;

		conf->flags |= IEEE80211_CONF_PS;
		ieee80211_hw_config(local, IEEE80211_CONF_CHANGE_PS);
	}
}

static void ieee80211_change_ps(struct ieee80211_local *local)
{
	struct ieee80211_conf *conf = &local->hw.conf;

	if (local->ps_sdata) {
		ieee80211_enable_ps(local, local->ps_sdata);
	} else if (conf->flags & IEEE80211_CONF_PS) {
		conf->flags &= ~IEEE80211_CONF_PS;
		ieee80211_hw_config(local, IEEE80211_CONF_CHANGE_PS);
		del_timer_sync(&local->dynamic_ps_timer);
		cancel_work_sync(&local->dynamic_ps_enable_work);
	}
}

static bool ieee80211_powersave_allowed(struct ieee80211_sub_if_data *sdata)
{
	struct ieee80211_if_managed *mgd = &sdata->u.mgd;
	struct sta_info *sta = NULL;
	bool authorized = false;

	if (!mgd->powersave)
		return false;

	if (mgd->broken_ap)
		return false;

	if (!mgd->associated)
		return false;

	if (!mgd->associated->beacon_ies)
		return false;

	if (mgd->flags & (IEEE80211_STA_BEACON_POLL |
			  IEEE80211_STA_CONNECTION_POLL))
		return false;

	rcu_read_lock();
	sta = sta_info_get(sdata, mgd->bssid);
	if (sta)
		authorized = test_sta_flag(sta, WLAN_STA_AUTHORIZED);
	rcu_read_unlock();

	return authorized;
}

/* need to hold RTNL or interface lock */
void ieee80211_recalc_ps(struct ieee80211_local *local, s32 latency)
{
	struct ieee80211_sub_if_data *sdata, *found = NULL;
	int count = 0;
	int timeout;

	if (!(local->hw.flags & IEEE80211_HW_SUPPORTS_PS)) {
		local->ps_sdata = NULL;
		return;
	}

	if (!list_empty(&local->work_list)) {
		local->ps_sdata = NULL;
		goto change;
	}

	list_for_each_entry(sdata, &local->interfaces, list) {
		if (!ieee80211_sdata_running(sdata))
			continue;
		if (sdata->vif.type == NL80211_IFTYPE_AP) {
			/* If an AP vif is found, then disable PS
			 * by setting the count to zero thereby setting
			 * ps_sdata to NULL.
			 */
			count = 0;
			break;
		}
		if (sdata->vif.type != NL80211_IFTYPE_STATION)
			continue;
		found = sdata;
		count++;
	}

	if (count == 1 && ieee80211_powersave_allowed(found)) {
		struct ieee80211_conf *conf = &local->hw.conf;
		s32 beaconint_us;

		if (latency < 0)
			latency = pm_qos_request(PM_QOS_NETWORK_LATENCY);

		beaconint_us = ieee80211_tu_to_usec(
					found->vif.bss_conf.beacon_int);

		timeout = local->dynamic_ps_forced_timeout;
		if (timeout < 0) {
			/*
			 * Go to full PSM if the user configures a very low
			 * latency requirement.
			 * The 2000 second value is there for compatibility
			 * until the PM_QOS_NETWORK_LATENCY is configured
			 * with real values.
			 */
			if (latency > (1900 * USEC_PER_MSEC) &&
			    latency != (2000 * USEC_PER_SEC))
				timeout = 0;
			else
				timeout = 100;
		}
		local->dynamic_ps_user_timeout = timeout;
		if (!local->disable_dynamic_ps)
			conf->dynamic_ps_timeout =
				local->dynamic_ps_user_timeout;

		if (beaconint_us > latency) {
			local->ps_sdata = NULL;
		} else {
			struct ieee80211_bss *bss;
			int maxslp = 1;
			u8 dtimper;

			bss = (void *)found->u.mgd.associated->priv;
			dtimper = bss->dtim_period;

			/* If the TIM IE is invalid, pretend the value is 1 */
			if (!dtimper)
				dtimper = 1;
			else if (dtimper > 1)
				maxslp = min_t(int, dtimper,
						    latency / beaconint_us);

			local->hw.conf.max_sleep_period = maxslp;
			local->hw.conf.ps_dtim_period = dtimper;
			local->ps_sdata = found;
		}
	} else {
		local->ps_sdata = NULL;
	}

 change:
	ieee80211_change_ps(local);
}

void ieee80211_dynamic_ps_disable_work(struct work_struct *work)
{
	struct ieee80211_local *local =
		container_of(work, struct ieee80211_local,
			     dynamic_ps_disable_work);

	if (local->hw.conf.flags & IEEE80211_CONF_PS) {
		local->hw.conf.flags &= ~IEEE80211_CONF_PS;
		ieee80211_hw_config(local, IEEE80211_CONF_CHANGE_PS);
	}

	ieee80211_wake_queues_by_reason(&local->hw,
					IEEE80211_QUEUE_STOP_REASON_PS);
}

void ieee80211_dynamic_ps_enable_work(struct work_struct *work)
{
	struct ieee80211_local *local =
		container_of(work, struct ieee80211_local,
			     dynamic_ps_enable_work);
	struct ieee80211_sub_if_data *sdata = local->ps_sdata;
	struct ieee80211_if_managed *ifmgd;
	unsigned long flags;
	int q;

	/* can only happen when PS was just disabled anyway */
	if (!sdata)
		return;

	ifmgd = &sdata->u.mgd;

	if (local->hw.conf.flags & IEEE80211_CONF_PS)
		return;

	if (!local->disable_dynamic_ps &&
	    local->hw.conf.dynamic_ps_timeout > 0) {
		/* don't enter PS if TX frames are pending */
		if (drv_tx_frames_pending(local)) {
			mod_timer(&local->dynamic_ps_timer, jiffies +
				  msecs_to_jiffies(
				  local->hw.conf.dynamic_ps_timeout));
			return;
		}

		/*
		 * transmission can be stopped by others which leads to
		 * dynamic_ps_timer expiry. Postpone the ps timer if it
		 * is not the actual idle state.
		 */
		spin_lock_irqsave(&local->queue_stop_reason_lock, flags);
		for (q = 0; q < local->hw.queues; q++) {
			if (local->queue_stop_reasons[q]) {
				spin_unlock_irqrestore(&local->queue_stop_reason_lock,
						       flags);
				mod_timer(&local->dynamic_ps_timer, jiffies +
					  msecs_to_jiffies(
					  local->hw.conf.dynamic_ps_timeout));
				return;
			}
		}
		spin_unlock_irqrestore(&local->queue_stop_reason_lock, flags);
	}

	if ((local->hw.flags & IEEE80211_HW_PS_NULLFUNC_STACK) &&
	    !(ifmgd->flags & IEEE80211_STA_NULLFUNC_ACKED)) {
		netif_tx_stop_all_queues(sdata->dev);

		if (drv_tx_frames_pending(local))
			mod_timer(&local->dynamic_ps_timer, jiffies +
				  msecs_to_jiffies(
				  local->hw.conf.dynamic_ps_timeout));
		else {
			ieee80211_send_nullfunc(local, sdata, 1);
			/* Flush to get the tx status of nullfunc frame */
			drv_flush(local, false);
		}
	}

	if (!((local->hw.flags & IEEE80211_HW_REPORTS_TX_ACK_STATUS) &&
	      (local->hw.flags & IEEE80211_HW_PS_NULLFUNC_STACK)) ||
	    (ifmgd->flags & IEEE80211_STA_NULLFUNC_ACKED)) {
		ifmgd->flags &= ~IEEE80211_STA_NULLFUNC_ACKED;
		local->hw.conf.flags |= IEEE80211_CONF_PS;
		ieee80211_hw_config(local, IEEE80211_CONF_CHANGE_PS);
	}

	if (local->hw.flags & IEEE80211_HW_PS_NULLFUNC_STACK)
		netif_tx_wake_all_queues(sdata->dev);
}

void ieee80211_dynamic_ps_timer(unsigned long data)
{
	struct ieee80211_local *local = (void *) data;

	if (local->quiescing || local->suspended)
		return;

	ieee80211_queue_work(&local->hw, &local->dynamic_ps_enable_work);
}

/* MLME */
static void ieee80211_sta_wmm_params(struct ieee80211_local *local,
				     struct ieee80211_sub_if_data *sdata,
				     u8 *wmm_param, size_t wmm_param_len)
{
	struct ieee80211_tx_queue_params params;
	struct ieee80211_if_managed *ifmgd = &sdata->u.mgd;
	size_t left;
	int count;
	u8 *pos, uapsd_queues = 0;

	if (!local->ops->conf_tx)
		return;

	if (local->hw.queues < 4)
		return;

	if (!wmm_param)
		return;

	if (wmm_param_len < 8 || wmm_param[5] /* version */ != 1)
		return;

	if (ifmgd->flags & IEEE80211_STA_UAPSD_ENABLED)
		uapsd_queues = local->uapsd_queues;

	count = wmm_param[6] & 0x0f;
	if (count == ifmgd->wmm_last_param_set)
		return;
	ifmgd->wmm_last_param_set = count;

	pos = wmm_param + 8;
	left = wmm_param_len - 8;

	memset(&params, 0, sizeof(params));

	local->wmm_acm = 0;
	for (; left >= 4; left -= 4, pos += 4) {
		int aci = (pos[0] >> 5) & 0x03;
		int acm = (pos[0] >> 4) & 0x01;
		bool uapsd = false;
		int queue;

		switch (aci) {
		case 1: /* AC_BK */
			queue = 3;
			if (acm)
				local->wmm_acm |= BIT(1) | BIT(2); /* BK/- */
			if (uapsd_queues & IEEE80211_WMM_IE_STA_QOSINFO_AC_BK)
				uapsd = true;
			break;
		case 2: /* AC_VI */
			queue = 1;
			if (acm)
				local->wmm_acm |= BIT(4) | BIT(5); /* CL/VI */
			if (uapsd_queues & IEEE80211_WMM_IE_STA_QOSINFO_AC_VI)
				uapsd = true;
			break;
		case 3: /* AC_VO */
			queue = 0;
			if (acm)
				local->wmm_acm |= BIT(6) | BIT(7); /* VO/NC */
			if (uapsd_queues & IEEE80211_WMM_IE_STA_QOSINFO_AC_VO)
				uapsd = true;
			break;
		case 0: /* AC_BE */
		default:
			queue = 2;
			if (acm)
				local->wmm_acm |= BIT(0) | BIT(3); /* BE/EE */
			if (uapsd_queues & IEEE80211_WMM_IE_STA_QOSINFO_AC_BE)
				uapsd = true;
			break;
		}

		params.aifs = pos[0] & 0x0f;
		params.cw_max = ecw2cw((pos[1] & 0xf0) >> 4);
		params.cw_min = ecw2cw(pos[1] & 0x0f);
		params.txop = get_unaligned_le16(pos + 2);
		params.uapsd = uapsd;

#ifdef CONFIG_MAC80211_VERBOSE_DEBUG
		wiphy_debug(local->hw.wiphy,
			    "WMM queue=%d aci=%d acm=%d aifs=%d "
			    "cWmin=%d cWmax=%d txop=%d uapsd=%d\n",
			    queue, aci, acm,
			    params.aifs, params.cw_min, params.cw_max,
			    params.txop, params.uapsd);
#endif
		sdata->tx_conf[queue] = params;
		if (drv_conf_tx(local, sdata, queue, &params))
			wiphy_debug(local->hw.wiphy,
				    "failed to set TX queue parameters for queue %d\n",
				    queue);
	}

	/* enable WMM or activate new settings */
	sdata->vif.bss_conf.qos = true;
	ieee80211_bss_info_change_notify(sdata, BSS_CHANGED_QOS);
}

static u32 ieee80211_handle_bss_capability(struct ieee80211_sub_if_data *sdata,
					   u16 capab, bool erp_valid, u8 erp)
{
	struct ieee80211_bss_conf *bss_conf = &sdata->vif.bss_conf;
	u32 changed = 0;
	bool use_protection;
	bool use_short_preamble;
	bool use_short_slot;

	if (erp_valid) {
		use_protection = (erp & WLAN_ERP_USE_PROTECTION) != 0;
		use_short_preamble = (erp & WLAN_ERP_BARKER_PREAMBLE) == 0;
	} else {
		use_protection = false;
		use_short_preamble = !!(capab & WLAN_CAPABILITY_SHORT_PREAMBLE);
	}

	use_short_slot = !!(capab & WLAN_CAPABILITY_SHORT_SLOT_TIME);
	if (sdata->local->hw.conf.channel->band == IEEE80211_BAND_5GHZ)
		use_short_slot = true;

	if (use_protection != bss_conf->use_cts_prot) {
		bss_conf->use_cts_prot = use_protection;
		changed |= BSS_CHANGED_ERP_CTS_PROT;
	}

	if (use_short_preamble != bss_conf->use_short_preamble) {
		bss_conf->use_short_preamble = use_short_preamble;
		changed |= BSS_CHANGED_ERP_PREAMBLE;
	}

	if (use_short_slot != bss_conf->use_short_slot) {
		bss_conf->use_short_slot = use_short_slot;
		changed |= BSS_CHANGED_ERP_SLOT;
	}

	return changed;
}

static void ieee80211_set_associated(struct ieee80211_sub_if_data *sdata,
				     struct cfg80211_bss *cbss,
				     u32 bss_info_changed)
{
	struct ieee80211_bss *bss = (void *)cbss->priv;
	struct ieee80211_local *local = sdata->local;
	struct ieee80211_bss_conf *bss_conf = &sdata->vif.bss_conf;

	bss_info_changed |= BSS_CHANGED_ASSOC;
	/* set timing information */
	bss_conf->beacon_int = cbss->beacon_interval;
	bss_conf->timestamp = cbss->tsf;

	bss_info_changed |= BSS_CHANGED_BEACON_INT;
	bss_info_changed |= ieee80211_handle_bss_capability(sdata,
		cbss->capability, bss->has_erp_value, bss->erp_value);

	sdata->u.mgd.beacon_timeout = usecs_to_jiffies(ieee80211_tu_to_usec(
		IEEE80211_BEACON_LOSS_COUNT * bss_conf->beacon_int));

	sdata->u.mgd.associated = cbss;
	memcpy(sdata->u.mgd.bssid, cbss->bssid, ETH_ALEN);

	sdata->u.mgd.flags |= IEEE80211_STA_RESET_SIGNAL_AVE;

	/* just to be sure */
	sdata->u.mgd.flags &= ~(IEEE80211_STA_CONNECTION_POLL |
				IEEE80211_STA_BEACON_POLL);

	ieee80211_led_assoc(local, 1);

	if (local->hw.flags & IEEE80211_HW_NEED_DTIM_PERIOD)
		bss_conf->dtim_period = bss->dtim_period;
	else
		bss_conf->dtim_period = 0;

	bss_conf->assoc = 1;
	/*
	 * For now just always ask the driver to update the basic rateset
	 * when we have associated, we aren't checking whether it actually
	 * changed or not.
	 */
	bss_info_changed |= BSS_CHANGED_BASIC_RATES;

	/* And the BSSID changed - we're associated now */
	bss_info_changed |= BSS_CHANGED_BSSID;

	/* Tell the driver to monitor connection quality (if supported) */
	if (sdata->vif.driver_flags & IEEE80211_VIF_SUPPORTS_CQM_RSSI &&
	    bss_conf->cqm_rssi_thold)
		bss_info_changed |= BSS_CHANGED_CQM;

	/* Enable ARP filtering */
	if (bss_conf->arp_filter_enabled != sdata->arp_filter_state) {
		bss_conf->arp_filter_enabled = sdata->arp_filter_state;
		bss_info_changed |= BSS_CHANGED_ARP_FILTER;
	}

	ieee80211_bss_info_change_notify(sdata, bss_info_changed);

	mutex_lock(&local->iflist_mtx);
	ieee80211_recalc_ps(local, -1);
	ieee80211_recalc_smps(local);
	mutex_unlock(&local->iflist_mtx);

	netif_tx_start_all_queues(sdata->dev);
	netif_carrier_on(sdata->dev);
}

static void ieee80211_set_disassoc(struct ieee80211_sub_if_data *sdata,
				   u16 stype, u16 reason, bool tx,
				   u8 *frame_buf)
{
	struct ieee80211_if_managed *ifmgd = &sdata->u.mgd;
	struct ieee80211_local *local = sdata->local;
	struct sta_info *sta;
	u32 changed = 0, config_changed = 0;
	u8 bssid[ETH_ALEN];

	ASSERT_MGD_MTX(ifmgd);

	if (WARN_ON_ONCE(tx && !frame_buf))
		return;

	if (WARN_ON(!ifmgd->associated))
		return;

	memcpy(bssid, ifmgd->associated->bssid, ETH_ALEN);

	ifmgd->associated = NULL;
	memset(ifmgd->bssid, 0, ETH_ALEN);

	/*
	 * we need to commit the associated = NULL change because the
	 * scan code uses that to determine whether this iface should
	 * go to/wake up from powersave or not -- and could otherwise
	 * wake the queues erroneously.
	 */
	smp_mb();

	/*
	 * Thus, we can only afterwards stop the queues -- to account
	 * for the case where another CPU is finishing a scan at this
	 * time -- we don't want the scan code to enable queues.
	 */

	netif_tx_stop_all_queues(sdata->dev);
	netif_carrier_off(sdata->dev);

	mutex_lock(&local->sta_mtx);
	sta = sta_info_get(sdata, bssid);
	if (sta) {
		set_sta_flag(sta, WLAN_STA_BLOCK_BA);
		ieee80211_sta_tear_down_BA_sessions(sta, tx);
	}
	mutex_unlock(&local->sta_mtx);

	/* deauthenticate/disassociate now */
	if (tx || frame_buf)
		ieee80211_send_deauth_disassoc(sdata, bssid, stype, reason,
					       tx, frame_buf);

	/* flush out frame */
	if (tx)
		drv_flush(local, false);

	/* remove AP and TDLS peers */
	sta_info_flush(local, sdata);

	/* finally reset all BSS / config parameters */
	changed |= ieee80211_reset_erp_info(sdata);

	ieee80211_led_assoc(local, 0);
	changed |= BSS_CHANGED_ASSOC;
	sdata->vif.bss_conf.assoc = false;

	ieee80211_set_wmm_default(sdata);

	/* channel(_type) changes are handled by ieee80211_hw_config */
	WARN_ON(!ieee80211_set_channel_type(local, sdata, NL80211_CHAN_NO_HT));

	/* on the next assoc, re-program HT parameters */
	sdata->ht_opmode_valid = false;
	memset(&ifmgd->ht_capa, 0, sizeof(ifmgd->ht_capa));
	memset(&ifmgd->ht_capa_mask, 0, sizeof(ifmgd->ht_capa_mask));

	local->power_constr_level = 0;

	del_timer_sync(&local->dynamic_ps_timer);
	cancel_work_sync(&local->dynamic_ps_enable_work);

	if (local->hw.conf.flags & IEEE80211_CONF_PS) {
		local->hw.conf.flags &= ~IEEE80211_CONF_PS;
		config_changed |= IEEE80211_CONF_CHANGE_PS;
	}
	local->ps_sdata = NULL;

	ieee80211_hw_config(local, config_changed);

	/* Disable ARP filtering */
	if (sdata->vif.bss_conf.arp_filter_enabled) {
		sdata->vif.bss_conf.arp_filter_enabled = false;
		changed |= BSS_CHANGED_ARP_FILTER;
	}

	/* The BSSID (not really interesting) and HT changed */
	changed |= BSS_CHANGED_BSSID | BSS_CHANGED_HT;
	ieee80211_bss_info_change_notify(sdata, changed);

	del_timer_sync(&sdata->u.mgd.conn_mon_timer);
	del_timer_sync(&sdata->u.mgd.bcn_mon_timer);
	del_timer_sync(&sdata->u.mgd.timer);
	del_timer_sync(&sdata->u.mgd.chswitch_timer);
}

void ieee80211_sta_rx_notify(struct ieee80211_sub_if_data *sdata,
			     struct ieee80211_hdr *hdr)
{
	/*
	 * We can postpone the mgd.timer whenever receiving unicast frames
	 * from AP because we know that the connection is working both ways
	 * at that time. But multicast frames (and hence also beacons) must
	 * be ignored here, because we need to trigger the timer during
	 * data idle periods for sending the periodic probe request to the
	 * AP we're connected to.
	 */
	if (is_multicast_ether_addr(hdr->addr1))
		return;

	ieee80211_sta_reset_conn_monitor(sdata);
}

static void ieee80211_reset_ap_probe(struct ieee80211_sub_if_data *sdata)
{
	struct ieee80211_if_managed *ifmgd = &sdata->u.mgd;

	if (!(ifmgd->flags & (IEEE80211_STA_BEACON_POLL |
			      IEEE80211_STA_CONNECTION_POLL)))
	    return;

	ifmgd->flags &= ~(IEEE80211_STA_CONNECTION_POLL |
			  IEEE80211_STA_BEACON_POLL);
	mutex_lock(&sdata->local->iflist_mtx);
	ieee80211_recalc_ps(sdata->local, -1);
	mutex_unlock(&sdata->local->iflist_mtx);

	if (sdata->local->hw.flags & IEEE80211_HW_CONNECTION_MONITOR)
		return;

	/*
	 * We've received a probe response, but are not sure whether
	 * we have or will be receiving any beacons or data, so let's
	 * schedule the timers again, just in case.
	 */
	ieee80211_sta_reset_beacon_monitor(sdata);

	mod_timer(&ifmgd->conn_mon_timer,
		  round_jiffies_up(jiffies +
				   IEEE80211_CONNECTION_IDLE_TIME));
}

void ieee80211_sta_tx_notify(struct ieee80211_sub_if_data *sdata,
			     struct ieee80211_hdr *hdr, bool ack)
{
	if (!ieee80211_is_data(hdr->frame_control))
	    return;

	if (ack)
		ieee80211_sta_reset_conn_monitor(sdata);

	if (ieee80211_is_nullfunc(hdr->frame_control) &&
	    sdata->u.mgd.probe_send_count > 0) {
		if (ack)
			sdata->u.mgd.probe_send_count = 0;
		else
			sdata->u.mgd.nullfunc_failed = true;
		ieee80211_queue_work(&sdata->local->hw, &sdata->work);
	}
}

static void ieee80211_mgd_probe_ap_send(struct ieee80211_sub_if_data *sdata)
{
	struct ieee80211_if_managed *ifmgd = &sdata->u.mgd;
	const u8 *ssid;
	u8 *dst = ifmgd->associated->bssid;
	u8 unicast_limit = max(1, max_probe_tries - 3);

	/*
	 * Try sending broadcast probe requests for the last three
	 * probe requests after the first ones failed since some
	 * buggy APs only support broadcast probe requests.
	 */
	if (ifmgd->probe_send_count >= unicast_limit)
		dst = NULL;

	/*
	 * When the hardware reports an accurate Tx ACK status, it's
	 * better to send a nullfunc frame instead of a probe request,
	 * as it will kick us off the AP quickly if we aren't associated
	 * anymore. The timeout will be reset if the frame is ACKed by
	 * the AP.
	 */
	if (sdata->local->hw.flags & IEEE80211_HW_REPORTS_TX_ACK_STATUS) {
		ifmgd->nullfunc_failed = false;
		ieee80211_send_nullfunc(sdata->local, sdata, 0);
	} else {
		ssid = ieee80211_bss_get_ie(ifmgd->associated, WLAN_EID_SSID);
		ieee80211_send_probe_req(sdata, dst, ssid + 2, ssid[1], NULL, 0,
					 (u32) -1, true, false);
	}

	ifmgd->probe_send_count++;
	ifmgd->probe_timeout = jiffies + msecs_to_jiffies(probe_wait_ms);
	run_again(ifmgd, ifmgd->probe_timeout);
}

static void ieee80211_mgd_probe_ap(struct ieee80211_sub_if_data *sdata,
				   bool beacon)
{
	struct ieee80211_if_managed *ifmgd = &sdata->u.mgd;
	bool already = false;

	if (!ieee80211_sdata_running(sdata))
		return;

	if (sdata->local->scanning)
		return;

	if (sdata->local->tmp_channel)
		return;

	mutex_lock(&ifmgd->mtx);

	if (!ifmgd->associated)
		goto out;

#ifdef CONFIG_MAC80211_VERBOSE_DEBUG
	if (beacon && net_ratelimit())
		printk(KERN_DEBUG "%s: detected beacon loss from AP "
		       "- sending probe request\n", sdata->name);
#endif

	/*
	 * The driver/our work has already reported this event or the
	 * connection monitoring has kicked in and we have already sent
	 * a probe request. Or maybe the AP died and the driver keeps
	 * reporting until we disassociate...
	 *
	 * In either case we have to ignore the current call to this
	 * function (except for setting the correct probe reason bit)
	 * because otherwise we would reset the timer every time and
	 * never check whether we received a probe response!
	 */
	if (ifmgd->flags & (IEEE80211_STA_BEACON_POLL |
			    IEEE80211_STA_CONNECTION_POLL))
		already = true;

	if (beacon)
		ifmgd->flags |= IEEE80211_STA_BEACON_POLL;
	else
		ifmgd->flags |= IEEE80211_STA_CONNECTION_POLL;

	if (already)
		goto out;

	mutex_lock(&sdata->local->iflist_mtx);
	ieee80211_recalc_ps(sdata->local, -1);
	mutex_unlock(&sdata->local->iflist_mtx);

	ifmgd->probe_send_count = 0;
	ieee80211_mgd_probe_ap_send(sdata);
 out:
	mutex_unlock(&ifmgd->mtx);
}

struct sk_buff *ieee80211_ap_probereq_get(struct ieee80211_hw *hw,
					  struct ieee80211_vif *vif)
{
	struct ieee80211_sub_if_data *sdata = vif_to_sdata(vif);
	struct ieee80211_if_managed *ifmgd = &sdata->u.mgd;
	struct sk_buff *skb;
	const u8 *ssid;

	if (WARN_ON(sdata->vif.type != NL80211_IFTYPE_STATION))
		return NULL;

	ASSERT_MGD_MTX(ifmgd);

	if (!ifmgd->associated)
		return NULL;

	ssid = ieee80211_bss_get_ie(ifmgd->associated, WLAN_EID_SSID);
	skb = ieee80211_build_probe_req(sdata, ifmgd->associated->bssid,
					(u32) -1, ssid + 2, ssid[1],
					NULL, 0, true);

	return skb;
}
EXPORT_SYMBOL(ieee80211_ap_probereq_get);

static void __ieee80211_connection_loss(struct ieee80211_sub_if_data *sdata)
{
	struct ieee80211_if_managed *ifmgd = &sdata->u.mgd;
	struct ieee80211_local *local = sdata->local;
	u8 bssid[ETH_ALEN];
	u8 frame_buf[DEAUTH_DISASSOC_LEN];

	mutex_lock(&ifmgd->mtx);
	if (!ifmgd->associated) {
		mutex_unlock(&ifmgd->mtx);
		return;
	}

	memcpy(bssid, ifmgd->associated->bssid, ETH_ALEN);

	printk(KERN_DEBUG "%s: Connection to AP %pM lost.\n",
	       sdata->name, bssid);

	ieee80211_set_disassoc(sdata, IEEE80211_STYPE_DEAUTH,
			       WLAN_REASON_DISASSOC_DUE_TO_INACTIVITY,
			       false, frame_buf);
	mutex_unlock(&ifmgd->mtx);

	/*
	 * must be outside lock due to cfg80211,
	 * but that's not a problem.
	 */
	cfg80211_send_deauth(sdata->dev, frame_buf, DEAUTH_DISASSOC_LEN);

	mutex_lock(&local->mtx);
	ieee80211_recalc_idle(local);
	mutex_unlock(&local->mtx);
}

void ieee80211_beacon_connection_loss_work(struct work_struct *work)
{
	struct ieee80211_sub_if_data *sdata =
		container_of(work, struct ieee80211_sub_if_data,
			     u.mgd.beacon_connection_loss_work);
	struct ieee80211_if_managed *ifmgd = &sdata->u.mgd;
	struct sta_info *sta;

	if (ifmgd->associated) {
		rcu_read_lock();
		sta = sta_info_get(sdata, ifmgd->bssid);
		if (sta)
			sta->beacon_loss_count++;
		rcu_read_unlock();
	}

	if (sdata->local->hw.flags & IEEE80211_HW_CONNECTION_MONITOR)
		__ieee80211_connection_loss(sdata);
	else
		ieee80211_mgd_probe_ap(sdata, true);
}

void ieee80211_beacon_loss(struct ieee80211_vif *vif)
{
	struct ieee80211_sub_if_data *sdata = vif_to_sdata(vif);
	struct ieee80211_hw *hw = &sdata->local->hw;

	trace_api_beacon_loss(sdata);

	WARN_ON(hw->flags & IEEE80211_HW_CONNECTION_MONITOR);
	ieee80211_queue_work(hw, &sdata->u.mgd.beacon_connection_loss_work);
}
EXPORT_SYMBOL(ieee80211_beacon_loss);

void ieee80211_connection_loss(struct ieee80211_vif *vif)
{
	struct ieee80211_sub_if_data *sdata = vif_to_sdata(vif);
	struct ieee80211_hw *hw = &sdata->local->hw;

	trace_api_connection_loss(sdata);

	WARN_ON(!(hw->flags & IEEE80211_HW_CONNECTION_MONITOR));
	ieee80211_queue_work(hw, &sdata->u.mgd.beacon_connection_loss_work);
}
EXPORT_SYMBOL(ieee80211_connection_loss);


static void ieee80211_destroy_auth_data(struct ieee80211_sub_if_data *sdata,
					bool assoc)
{
	struct ieee80211_mgd_auth_data *auth_data = sdata->u.mgd.auth_data;

	lockdep_assert_held(&sdata->u.mgd.mtx);

	if (auth_data->synced)
		drv_finish_tx_sync(sdata->local, sdata,
				   auth_data->bss->bssid,
				   IEEE80211_TX_SYNC_AUTH);

	if (!assoc) {
		sta_info_destroy_addr(sdata, auth_data->bss->bssid);

		memset(sdata->u.mgd.bssid, 0, ETH_ALEN);
		ieee80211_bss_info_change_notify(sdata, BSS_CHANGED_BSSID);
	}

	cfg80211_put_bss(auth_data->bss);
	kfree(auth_data);
	sdata->u.mgd.auth_data = NULL;
}

static void ieee80211_auth_challenge(struct ieee80211_sub_if_data *sdata,
				     struct ieee80211_mgmt *mgmt, size_t len)
{
	struct ieee80211_mgd_auth_data *auth_data = sdata->u.mgd.auth_data;
	u8 *pos;
	struct ieee802_11_elems elems;

	pos = mgmt->u.auth.variable;
	ieee802_11_parse_elems(pos, len - (pos - (u8 *) mgmt), &elems);
	if (!elems.challenge)
		return;
	auth_data->expected_transaction = 4;
	ieee80211_send_auth(sdata, 3, auth_data->algorithm,
			    elems.challenge - 2, elems.challenge_len + 2,
			    auth_data->bss->bssid, auth_data->bss->bssid,
			    auth_data->key, auth_data->key_len,
			    auth_data->key_idx);
}

static enum rx_mgmt_action __must_check
ieee80211_rx_mgmt_auth(struct ieee80211_sub_if_data *sdata,
		       struct ieee80211_mgmt *mgmt, size_t len)
{
	struct ieee80211_if_managed *ifmgd = &sdata->u.mgd;
	u8 bssid[ETH_ALEN];
	u16 auth_alg, auth_transaction, status_code;
	struct sta_info *sta;

	lockdep_assert_held(&ifmgd->mtx);

	if (len < 24 + 6)
		return RX_MGMT_NONE;

	if (!ifmgd->auth_data || ifmgd->auth_data->done)
		return RX_MGMT_NONE;

	memcpy(bssid, ifmgd->auth_data->bss->bssid, ETH_ALEN);

	if (memcmp(bssid, mgmt->bssid, ETH_ALEN))
		return RX_MGMT_NONE;

	auth_alg = le16_to_cpu(mgmt->u.auth.auth_alg);
	auth_transaction = le16_to_cpu(mgmt->u.auth.auth_transaction);
	status_code = le16_to_cpu(mgmt->u.auth.status_code);

	if (auth_alg != ifmgd->auth_data->algorithm ||
	    auth_transaction != ifmgd->auth_data->expected_transaction)
		return RX_MGMT_NONE;

	if (status_code != WLAN_STATUS_SUCCESS) {
		printk(KERN_DEBUG "%s: %pM denied authentication (status %d)\n",
		       sdata->name, mgmt->sa, status_code);
		goto out;
	}

	switch (ifmgd->auth_data->algorithm) {
	case WLAN_AUTH_OPEN:
	case WLAN_AUTH_LEAP:
	case WLAN_AUTH_FT:
		break;
	case WLAN_AUTH_SHARED_KEY:
		if (ifmgd->auth_data->expected_transaction != 4) {
			ieee80211_auth_challenge(sdata, mgmt, len);
			/* need another frame */
			return RX_MGMT_NONE;
		}
		break;
	default:
		WARN_ONCE(1, "invalid auth alg %d",
			  ifmgd->auth_data->algorithm);
		return RX_MGMT_NONE;
	}

	printk(KERN_DEBUG "%s: authenticated\n", sdata->name);
 out:
	if (ifmgd->auth_data->synced)
		drv_finish_tx_sync(sdata->local, sdata, bssid,
				   IEEE80211_TX_SYNC_AUTH);
	ifmgd->auth_data->synced = false;
	ifmgd->auth_data->done = true;
	ifmgd->auth_data->timeout = jiffies + IEEE80211_AUTH_WAIT_ASSOC;
	run_again(ifmgd, ifmgd->auth_data->timeout);

	/* move station state to auth */
	mutex_lock(&sdata->local->sta_mtx);
	sta = sta_info_get(sdata, bssid);
	if (!sta) {
		WARN_ONCE(1, "%s: STA %pM not found", sdata->name, bssid);
		goto out_err;
	}
	if (sta_info_move_state(sta, IEEE80211_STA_AUTH)) {
		printk(KERN_DEBUG "%s: failed moving %pM to auth\n",
		       sdata->name, bssid);
		goto out_err;
	}
	mutex_unlock(&sdata->local->sta_mtx);

	return RX_MGMT_CFG80211_RX_AUTH;
 out_err:
	mutex_unlock(&sdata->local->sta_mtx);
	/* ignore frame -- wait for timeout */
	return RX_MGMT_NONE;
}


static enum rx_mgmt_action __must_check
ieee80211_rx_mgmt_deauth(struct ieee80211_sub_if_data *sdata,
			 struct ieee80211_mgmt *mgmt, size_t len)
{
	struct ieee80211_if_managed *ifmgd = &sdata->u.mgd;
	const u8 *bssid = NULL;
	u16 reason_code;

	lockdep_assert_held(&ifmgd->mtx);

	if (len < 24 + 2)
		return RX_MGMT_NONE;

	if (!ifmgd->associated ||
	    memcmp(mgmt->bssid, ifmgd->associated->bssid, ETH_ALEN))
		return RX_MGMT_NONE;

	bssid = ifmgd->associated->bssid;

	reason_code = le16_to_cpu(mgmt->u.deauth.reason_code);

	printk(KERN_DEBUG "%s: deauthenticated from %pM (Reason: %u)\n",
			sdata->name, bssid, reason_code);

	ieee80211_set_disassoc(sdata, 0, 0, false, NULL);

	mutex_lock(&sdata->local->mtx);
	ieee80211_recalc_idle(sdata->local);
	mutex_unlock(&sdata->local->mtx);

	return RX_MGMT_CFG80211_DEAUTH;
}


static enum rx_mgmt_action __must_check
ieee80211_rx_mgmt_disassoc(struct ieee80211_sub_if_data *sdata,
			   struct ieee80211_mgmt *mgmt, size_t len)
{
	struct ieee80211_if_managed *ifmgd = &sdata->u.mgd;
	u16 reason_code;

	lockdep_assert_held(&ifmgd->mtx);

	if (len < 24 + 2)
		return RX_MGMT_NONE;

	if (!ifmgd->associated ||
	    memcmp(mgmt->bssid, ifmgd->associated->bssid, ETH_ALEN))
		return RX_MGMT_NONE;

	reason_code = le16_to_cpu(mgmt->u.disassoc.reason_code);

	printk(KERN_DEBUG "%s: disassociated from %pM (Reason: %u)\n",
			sdata->name, mgmt->sa, reason_code);

	ieee80211_set_disassoc(sdata, 0, 0, false, NULL);

	mutex_lock(&sdata->local->mtx);
	ieee80211_recalc_idle(sdata->local);
	mutex_unlock(&sdata->local->mtx);

	return RX_MGMT_CFG80211_DISASSOC;
}

static void ieee80211_get_rates(struct ieee80211_supported_band *sband,
				u8 *supp_rates, unsigned int supp_rates_len,
				u32 *rates, u32 *basic_rates,
				bool *have_higher_than_11mbit,
				int *min_rate, int *min_rate_index)
{
	int i, j;

	for (i = 0; i < supp_rates_len; i++) {
		int rate = (supp_rates[i] & 0x7f) * 5;
		bool is_basic = !!(supp_rates[i] & 0x80);

		if (rate > 110)
			*have_higher_than_11mbit = true;

		/*
		 * BSS_MEMBERSHIP_SELECTOR_HT_PHY is defined in 802.11n-2009
		 * 7.3.2.2 as a magic value instead of a rate. Hence, skip it.
		 *
		 * Note: Even through the membership selector and the basic
		 *	 rate flag share the same bit, they are not exactly
		 *	 the same.
		 */
		if (!!(supp_rates[i] & 0x80) &&
		    (supp_rates[i] & 0x7f) == BSS_MEMBERSHIP_SELECTOR_HT_PHY)
			continue;

		for (j = 0; j < sband->n_bitrates; j++) {
			if (sband->bitrates[j].bitrate == rate) {
				*rates |= BIT(j);
				if (is_basic)
					*basic_rates |= BIT(j);
				if (rate < *min_rate) {
					*min_rate = rate;
					*min_rate_index = j;
				}
				break;
			}
		}
	}
}

static void ieee80211_destroy_assoc_data(struct ieee80211_sub_if_data *sdata,
					 bool assoc)
{
	struct ieee80211_mgd_assoc_data *assoc_data = sdata->u.mgd.assoc_data;

	lockdep_assert_held(&sdata->u.mgd.mtx);

	if (assoc_data->synced)
		drv_finish_tx_sync(sdata->local, sdata,
				   assoc_data->bss->bssid,
				   IEEE80211_TX_SYNC_ASSOC);

	if (!assoc) {
		sta_info_destroy_addr(sdata, assoc_data->bss->bssid);

		memset(sdata->u.mgd.bssid, 0, ETH_ALEN);
		ieee80211_bss_info_change_notify(sdata, BSS_CHANGED_BSSID);
	}

	kfree(assoc_data);
	sdata->u.mgd.assoc_data = NULL;
}

static bool ieee80211_assoc_success(struct ieee80211_sub_if_data *sdata,
				    struct cfg80211_bss *cbss,
				    struct ieee80211_mgmt *mgmt, size_t len)
{
	struct ieee80211_if_managed *ifmgd = &sdata->u.mgd;
	struct ieee80211_local *local = sdata->local;
	struct ieee80211_supported_band *sband;
	struct sta_info *sta;
	u8 *pos;
	u32 rates, basic_rates;
	u16 capab_info, aid;
	struct ieee802_11_elems elems;
	struct ieee80211_bss_conf *bss_conf = &sdata->vif.bss_conf;
	u32 changed = 0;
	int err;
	bool have_higher_than_11mbit = false;
	u16 ap_ht_cap_flags;
	int min_rate = INT_MAX, min_rate_index = -1;

	/* AssocResp and ReassocResp have identical structure */

	aid = le16_to_cpu(mgmt->u.assoc_resp.aid);
	capab_info = le16_to_cpu(mgmt->u.assoc_resp.capab_info);

	if ((aid & (BIT(15) | BIT(14))) != (BIT(15) | BIT(14)))
		printk(KERN_DEBUG
		       "%s: invalid AID value 0x%x; bits 15:14 not set\n",
		       sdata->name, aid);
	aid &= ~(BIT(15) | BIT(14));

	ifmgd->broken_ap = false;

	if (aid == 0 || aid > IEEE80211_MAX_AID) {
		printk(KERN_DEBUG
		       "%s: invalid AID value %d (out of range), turn off PS\n",
		       sdata->name, aid);
		aid = 0;
		ifmgd->broken_ap = true;
	}

	pos = mgmt->u.assoc_resp.variable;
	ieee802_11_parse_elems(pos, len - (pos - (u8 *) mgmt), &elems);

	if (!elems.supp_rates) {
		printk(KERN_DEBUG "%s: no SuppRates element in AssocResp\n",
		       sdata->name);
		return false;
	}

	ifmgd->aid = aid;

	mutex_lock(&sdata->local->sta_mtx);
	/*
	 * station info was already allocated and inserted before
	 * the association and should be available to us
	 */
	sta = sta_info_get(sdata, cbss->bssid);
	if (WARN_ON(!sta)) {
		mutex_unlock(&sdata->local->sta_mtx);
		return false;
	}

	rates = 0;
	basic_rates = 0;
	sband = local->hw.wiphy->bands[local->oper_channel->band];

	ieee80211_get_rates(sband, elems.supp_rates, elems.supp_rates_len,
			    &rates, &basic_rates, &have_higher_than_11mbit,
			    &min_rate, &min_rate_index);

	ieee80211_get_rates(sband, elems.ext_supp_rates,
			    elems.ext_supp_rates_len, &rates, &basic_rates,
			    &have_higher_than_11mbit,
			    &min_rate, &min_rate_index);

	/*
	 * some buggy APs don't advertise basic_rates. use the lowest
	 * supported rate instead.
	 */
	if (unlikely(!basic_rates) && min_rate_index >= 0) {
		printk(KERN_DEBUG "%s: No basic rates in AssocResp. "
		       "Using min supported rate instead.\n", sdata->name);
		basic_rates = BIT(min_rate_index);
	}

	sta->sta.supp_rates[local->oper_channel->band] = rates;
	sdata->vif.bss_conf.basic_rates = basic_rates;

	/* cf. IEEE 802.11 9.2.12 */
	if (local->oper_channel->band == IEEE80211_BAND_2GHZ &&
	    have_higher_than_11mbit)
		sdata->flags |= IEEE80211_SDATA_OPERATING_GMODE;
	else
		sdata->flags &= ~IEEE80211_SDATA_OPERATING_GMODE;

	if (elems.ht_cap_elem && !(ifmgd->flags & IEEE80211_STA_DISABLE_11N))
		ieee80211_ht_cap_ie_to_sta_ht_cap(sdata, sband,
				elems.ht_cap_elem, &sta->sta.ht_cap);

	ap_ht_cap_flags = sta->sta.ht_cap.cap;

	rate_control_rate_init(sta);

	if (ifmgd->flags & IEEE80211_STA_MFP_ENABLED)
		set_sta_flag(sta, WLAN_STA_MFP);

	if (elems.wmm_param)
		set_sta_flag(sta, WLAN_STA_WME);

	err = sta_info_move_state(sta, IEEE80211_STA_AUTH);
	if (!err)
		err = sta_info_move_state(sta, IEEE80211_STA_ASSOC);
	if (!err && !(ifmgd->flags & IEEE80211_STA_CONTROL_PORT))
		err = sta_info_move_state(sta, IEEE80211_STA_AUTHORIZED);
	if (err) {
		printk(KERN_DEBUG
		       "%s: failed to move station %pM to desired state\n",
		       sdata->name, sta->sta.addr);
		WARN_ON(__sta_info_destroy(sta));
		mutex_unlock(&sdata->local->sta_mtx);
		return false;
	}

	mutex_unlock(&sdata->local->sta_mtx);

	/*
	 * Always handle WMM once after association regardless
	 * of the first value the AP uses. Setting -1 here has
	 * that effect because the AP values is an unsigned
	 * 4-bit value.
	 */
	ifmgd->wmm_last_param_set = -1;

	if (elems.wmm_param)
		ieee80211_sta_wmm_params(local, sdata, elems.wmm_param,
					 elems.wmm_param_len);
	else
		ieee80211_set_wmm_default(sdata);

	if (elems.ht_info_elem && elems.wmm_param &&
	    (sdata->local->hw.queues >= 4) &&
	    !(ifmgd->flags & IEEE80211_STA_DISABLE_11N))
		changed |= ieee80211_enable_ht(sdata, elems.ht_info_elem,
					       cbss->bssid, ap_ht_cap_flags,
					       false);

	/* set AID and assoc capability,
	 * ieee80211_set_associated() will tell the driver */
	bss_conf->aid = aid;
	bss_conf->assoc_capability = capab_info;
	ieee80211_set_associated(sdata, cbss, changed);

	/*
	 * If we're using 4-addr mode, let the AP know that we're
	 * doing so, so that it can create the STA VLAN on its side
	 */
	if (ifmgd->use_4addr)
		ieee80211_send_4addr_nullfunc(local, sdata);

	/*
	 * Start timer to probe the connection to the AP now.
	 * Also start the timer that will detect beacon loss.
	 */
	ieee80211_sta_rx_notify(sdata, (struct ieee80211_hdr *)mgmt);
	ieee80211_sta_reset_beacon_monitor(sdata);

	return true;
}

static enum rx_mgmt_action __must_check
ieee80211_rx_mgmt_assoc_resp(struct ieee80211_sub_if_data *sdata,
			     struct ieee80211_mgmt *mgmt, size_t len,
			     struct cfg80211_bss **bss)
{
	struct ieee80211_if_managed *ifmgd = &sdata->u.mgd;
	struct ieee80211_mgd_assoc_data *assoc_data = ifmgd->assoc_data;
	u16 capab_info, status_code, aid;
	struct ieee802_11_elems elems;
	u8 *pos;
	bool reassoc;

	lockdep_assert_held(&ifmgd->mtx);

	if (!assoc_data)
		return RX_MGMT_NONE;
	if (memcmp(assoc_data->bss->bssid, mgmt->bssid, ETH_ALEN))
		return RX_MGMT_NONE;

	/*
	 * AssocResp and ReassocResp have identical structure, so process both
	 * of them in this function.
	 */

	if (len < 24 + 6)
		return RX_MGMT_NONE;

	reassoc = ieee80211_is_reassoc_req(mgmt->frame_control);
	capab_info = le16_to_cpu(mgmt->u.assoc_resp.capab_info);
	status_code = le16_to_cpu(mgmt->u.assoc_resp.status_code);
	aid = le16_to_cpu(mgmt->u.assoc_resp.aid);

	printk(KERN_DEBUG "%s: RX %sssocResp from %pM (capab=0x%x "
	       "status=%d aid=%d)\n",
	       sdata->name, reassoc ? "Rea" : "A", mgmt->sa,
	       capab_info, status_code, (u16)(aid & ~(BIT(15) | BIT(14))));

	pos = mgmt->u.assoc_resp.variable;
	ieee802_11_parse_elems(pos, len - (pos - (u8 *) mgmt), &elems);

	if (status_code == WLAN_STATUS_ASSOC_REJECTED_TEMPORARILY &&
	    elems.timeout_int && elems.timeout_int_len == 5 &&
	    elems.timeout_int[0] == WLAN_TIMEOUT_ASSOC_COMEBACK) {
		u32 tu, ms;
		tu = get_unaligned_le32(elems.timeout_int + 1);
		ms = tu * 1024 / 1000;
		printk(KERN_DEBUG "%s: %pM rejected association temporarily; "
		       "comeback duration %u TU (%u ms)\n",
		       sdata->name, mgmt->sa, tu, ms);
		assoc_data->timeout = jiffies + msecs_to_jiffies(ms);
		if (ms > IEEE80211_ASSOC_TIMEOUT)
			run_again(ifmgd, assoc_data->timeout);
		return RX_MGMT_NONE;
	}

	*bss = assoc_data->bss;

	if (status_code != WLAN_STATUS_SUCCESS) {
		printk(KERN_DEBUG "%s: %pM denied association (code=%d)\n",
		       sdata->name, mgmt->sa, status_code);
		ieee80211_destroy_assoc_data(sdata, false);
	} else {
		printk(KERN_DEBUG "%s: associated\n", sdata->name);

<<<<<<< HEAD
		ieee80211_destroy_assoc_data(sdata, true);

		if (!ieee80211_assoc_success(sdata, *bss, mgmt, len)) {
			/* oops -- internal error -- send timeout for now */
=======
		/* tell driver about sync done first */
		if (assoc_data->synced) {
			drv_finish_tx_sync(sdata->local, sdata,
					   assoc_data->bss->bssid,
					   IEEE80211_TX_SYNC_ASSOC);
			assoc_data->synced = false;
		}

		if (!ieee80211_assoc_success(sdata, *bss, mgmt, len)) {
			/* oops -- internal error -- send timeout for now */
			ieee80211_destroy_assoc_data(sdata, true);
>>>>>>> c288ec61
			sta_info_destroy_addr(sdata, mgmt->bssid);
			cfg80211_put_bss(*bss);
			return RX_MGMT_CFG80211_ASSOC_TIMEOUT;
		}
<<<<<<< HEAD
=======

		/*
		 * destroy assoc_data afterwards, as otherwise an idle
		 * recalc after assoc_data is NULL but before associated
		 * is set can cause the interface to go idle
		 */
		ieee80211_destroy_assoc_data(sdata, true);
>>>>>>> c288ec61
	}

	return RX_MGMT_CFG80211_RX_ASSOC;
}
static void ieee80211_rx_bss_info(struct ieee80211_sub_if_data *sdata,
				  struct ieee80211_mgmt *mgmt,
				  size_t len,
				  struct ieee80211_rx_status *rx_status,
				  struct ieee802_11_elems *elems,
				  bool beacon)
{
	struct ieee80211_local *local = sdata->local;
	int freq;
	struct ieee80211_bss *bss;
	struct ieee80211_channel *channel;
	bool need_ps = false;

	if (sdata->u.mgd.associated &&
	    memcmp(mgmt->bssid, sdata->u.mgd.associated->bssid,
		   ETH_ALEN) == 0) {
		bss = (void *)sdata->u.mgd.associated->priv;
		/* not previously set so we may need to recalc */
		need_ps = !bss->dtim_period;
	}

	if (elems->ds_params && elems->ds_params_len == 1)
		freq = ieee80211_channel_to_frequency(elems->ds_params[0],
						      rx_status->band);
	else
		freq = rx_status->freq;

	channel = ieee80211_get_channel(local->hw.wiphy, freq);

	if (!channel || channel->flags & IEEE80211_CHAN_DISABLED)
		return;

	bss = ieee80211_bss_info_update(local, rx_status, mgmt, len, elems,
					channel, beacon);
	if (bss)
		ieee80211_rx_bss_put(local, bss);

	if (!sdata->u.mgd.associated)
		return;

	if (need_ps) {
		mutex_lock(&local->iflist_mtx);
		ieee80211_recalc_ps(local, -1);
		mutex_unlock(&local->iflist_mtx);
	}

	if (elems->ch_switch_elem && (elems->ch_switch_elem_len == 3) &&
	    (memcmp(mgmt->bssid, sdata->u.mgd.associated->bssid,
							ETH_ALEN) == 0)) {
		struct ieee80211_channel_sw_ie *sw_elem =
			(struct ieee80211_channel_sw_ie *)elems->ch_switch_elem;
		ieee80211_sta_process_chanswitch(sdata, sw_elem,
						 bss, rx_status->mactime);
	}
}


static void ieee80211_rx_mgmt_probe_resp(struct ieee80211_sub_if_data *sdata,
					 struct sk_buff *skb)
{
	struct ieee80211_mgmt *mgmt = (void *)skb->data;
	struct ieee80211_if_managed *ifmgd;
	struct ieee80211_rx_status *rx_status = (void *) skb->cb;
	size_t baselen, len = skb->len;
	struct ieee802_11_elems elems;

	ifmgd = &sdata->u.mgd;

	ASSERT_MGD_MTX(ifmgd);

	if (memcmp(mgmt->da, sdata->vif.addr, ETH_ALEN))
		return; /* ignore ProbeResp to foreign address */

	baselen = (u8 *) mgmt->u.probe_resp.variable - (u8 *) mgmt;
	if (baselen > len)
		return;

	ieee802_11_parse_elems(mgmt->u.probe_resp.variable, len - baselen,
				&elems);

	ieee80211_rx_bss_info(sdata, mgmt, len, rx_status, &elems, false);

	if (ifmgd->associated &&
	    memcmp(mgmt->bssid, ifmgd->associated->bssid, ETH_ALEN) == 0)
		ieee80211_reset_ap_probe(sdata);

	if (ifmgd->auth_data && !ifmgd->auth_data->bss->proberesp_ies &&
	    memcmp(mgmt->bssid, ifmgd->auth_data->bss->bssid, ETH_ALEN) == 0) {
		/* got probe response, continue with auth */
		printk(KERN_DEBUG "%s: direct probe responded\n", sdata->name);
		ifmgd->auth_data->tries = 0;
		ifmgd->auth_data->timeout = jiffies;
		run_again(ifmgd, ifmgd->auth_data->timeout);
	}
}

/*
 * This is the canonical list of information elements we care about,
 * the filter code also gives us all changes to the Microsoft OUI
 * (00:50:F2) vendor IE which is used for WMM which we need to track.
 *
 * We implement beacon filtering in software since that means we can
 * avoid processing the frame here and in cfg80211, and userspace
 * will not be able to tell whether the hardware supports it or not.
 *
 * XXX: This list needs to be dynamic -- userspace needs to be able to
 *	add items it requires. It also needs to be able to tell us to
 *	look out for other vendor IEs.
 */
static const u64 care_about_ies =
	(1ULL << WLAN_EID_COUNTRY) |
	(1ULL << WLAN_EID_ERP_INFO) |
	(1ULL << WLAN_EID_CHANNEL_SWITCH) |
	(1ULL << WLAN_EID_PWR_CONSTRAINT) |
	(1ULL << WLAN_EID_HT_CAPABILITY) |
	(1ULL << WLAN_EID_HT_INFORMATION);

static void ieee80211_rx_mgmt_beacon(struct ieee80211_sub_if_data *sdata,
				     struct ieee80211_mgmt *mgmt,
				     size_t len,
				     struct ieee80211_rx_status *rx_status)
{
	struct ieee80211_if_managed *ifmgd = &sdata->u.mgd;
	struct ieee80211_bss_conf *bss_conf = &sdata->vif.bss_conf;
	size_t baselen;
	struct ieee802_11_elems elems;
	struct ieee80211_local *local = sdata->local;
	u32 changed = 0;
	bool erp_valid, directed_tim = false;
	u8 erp_value = 0;
	u32 ncrc;
	u8 *bssid;

	lockdep_assert_held(&ifmgd->mtx);

	/* Process beacon from the current BSS */
	baselen = (u8 *) mgmt->u.beacon.variable - (u8 *) mgmt;
	if (baselen > len)
		return;

	if (rx_status->freq != local->hw.conf.channel->center_freq)
		return;

	if (ifmgd->assoc_data && !ifmgd->assoc_data->have_beacon &&
	    memcmp(mgmt->bssid, ifmgd->assoc_data->bss->bssid, ETH_ALEN) == 0) {
		ieee802_11_parse_elems(mgmt->u.beacon.variable,
				       len - baselen, &elems);

		ieee80211_rx_bss_info(sdata, mgmt, len, rx_status, &elems,
				      false);
		ifmgd->assoc_data->have_beacon = true;
		ifmgd->assoc_data->sent_assoc = false;
		/* continue assoc process */
		ifmgd->assoc_data->timeout = jiffies;
		run_again(ifmgd, ifmgd->assoc_data->timeout);
		return;
	}

	if (!ifmgd->associated ||
	    memcmp(mgmt->bssid, ifmgd->associated->bssid, ETH_ALEN))
		return;
	bssid = ifmgd->associated->bssid;

	/* Track average RSSI from the Beacon frames of the current AP */
	ifmgd->last_beacon_signal = rx_status->signal;
	if (ifmgd->flags & IEEE80211_STA_RESET_SIGNAL_AVE) {
		ifmgd->flags &= ~IEEE80211_STA_RESET_SIGNAL_AVE;
		ifmgd->ave_beacon_signal = rx_status->signal * 16;
		ifmgd->last_cqm_event_signal = 0;
		ifmgd->count_beacon_signal = 1;
		ifmgd->last_ave_beacon_signal = 0;
	} else {
		ifmgd->ave_beacon_signal =
			(IEEE80211_SIGNAL_AVE_WEIGHT * rx_status->signal * 16 +
			 (16 - IEEE80211_SIGNAL_AVE_WEIGHT) *
			 ifmgd->ave_beacon_signal) / 16;
		ifmgd->count_beacon_signal++;
	}

	if (ifmgd->rssi_min_thold != ifmgd->rssi_max_thold &&
	    ifmgd->count_beacon_signal >= IEEE80211_SIGNAL_AVE_MIN_COUNT) {
		int sig = ifmgd->ave_beacon_signal;
		int last_sig = ifmgd->last_ave_beacon_signal;

		/*
		 * if signal crosses either of the boundaries, invoke callback
		 * with appropriate parameters
		 */
		if (sig > ifmgd->rssi_max_thold &&
		    (last_sig <= ifmgd->rssi_min_thold || last_sig == 0)) {
			ifmgd->last_ave_beacon_signal = sig;
			drv_rssi_callback(local, RSSI_EVENT_HIGH);
		} else if (sig < ifmgd->rssi_min_thold &&
			   (last_sig >= ifmgd->rssi_max_thold ||
			   last_sig == 0)) {
			ifmgd->last_ave_beacon_signal = sig;
			drv_rssi_callback(local, RSSI_EVENT_LOW);
		}
	}

	if (bss_conf->cqm_rssi_thold &&
	    ifmgd->count_beacon_signal >= IEEE80211_SIGNAL_AVE_MIN_COUNT &&
	    !(sdata->vif.driver_flags & IEEE80211_VIF_SUPPORTS_CQM_RSSI)) {
		int sig = ifmgd->ave_beacon_signal / 16;
		int last_event = ifmgd->last_cqm_event_signal;
		int thold = bss_conf->cqm_rssi_thold;
		int hyst = bss_conf->cqm_rssi_hyst;
		if (sig < thold &&
		    (last_event == 0 || sig < last_event - hyst)) {
			ifmgd->last_cqm_event_signal = sig;
			ieee80211_cqm_rssi_notify(
				&sdata->vif,
				NL80211_CQM_RSSI_THRESHOLD_EVENT_LOW,
				GFP_KERNEL);
		} else if (sig > thold &&
			   (last_event == 0 || sig > last_event + hyst)) {
			ifmgd->last_cqm_event_signal = sig;
			ieee80211_cqm_rssi_notify(
				&sdata->vif,
				NL80211_CQM_RSSI_THRESHOLD_EVENT_HIGH,
				GFP_KERNEL);
		}
	}

	if (ifmgd->flags & IEEE80211_STA_BEACON_POLL) {
#ifdef CONFIG_MAC80211_VERBOSE_DEBUG
		if (net_ratelimit()) {
			printk(KERN_DEBUG "%s: cancelling probereq poll due "
			       "to a received beacon\n", sdata->name);
		}
#endif
		ifmgd->flags &= ~IEEE80211_STA_BEACON_POLL;
		mutex_lock(&local->iflist_mtx);
		ieee80211_recalc_ps(local, -1);
		mutex_unlock(&local->iflist_mtx);
	}

	/*
	 * Push the beacon loss detection into the future since
	 * we are processing a beacon from the AP just now.
	 */
	ieee80211_sta_reset_beacon_monitor(sdata);

	ncrc = crc32_be(0, (void *)&mgmt->u.beacon.beacon_int, 4);
	ncrc = ieee802_11_parse_elems_crc(mgmt->u.beacon.variable,
					  len - baselen, &elems,
					  care_about_ies, ncrc);

	if (local->hw.flags & IEEE80211_HW_PS_NULLFUNC_STACK)
		directed_tim = ieee80211_check_tim(elems.tim, elems.tim_len,
						   ifmgd->aid);

	if (ncrc != ifmgd->beacon_crc || !ifmgd->beacon_crc_valid) {
		ieee80211_rx_bss_info(sdata, mgmt, len, rx_status, &elems,
				      true);

		ieee80211_sta_wmm_params(local, sdata, elems.wmm_param,
					 elems.wmm_param_len);
	}

	if (local->hw.flags & IEEE80211_HW_PS_NULLFUNC_STACK) {
		if (directed_tim) {
			if (local->hw.conf.dynamic_ps_timeout > 0) {
				local->hw.conf.flags &= ~IEEE80211_CONF_PS;
				ieee80211_hw_config(local,
						    IEEE80211_CONF_CHANGE_PS);
				ieee80211_send_nullfunc(local, sdata, 0);
			} else {
				local->pspolling = true;

				/*
				 * Here is assumed that the driver will be
				 * able to send ps-poll frame and receive a
				 * response even though power save mode is
				 * enabled, but some drivers might require
				 * to disable power save here. This needs
				 * to be investigated.
				 */
				ieee80211_send_pspoll(local, sdata);
			}
		}
	}

	if (ncrc == ifmgd->beacon_crc && ifmgd->beacon_crc_valid)
		return;
	ifmgd->beacon_crc = ncrc;
	ifmgd->beacon_crc_valid = true;

	if (elems.erp_info && elems.erp_info_len >= 1) {
		erp_valid = true;
		erp_value = elems.erp_info[0];
	} else {
		erp_valid = false;
	}
	changed |= ieee80211_handle_bss_capability(sdata,
			le16_to_cpu(mgmt->u.beacon.capab_info),
			erp_valid, erp_value);


	if (elems.ht_cap_elem && elems.ht_info_elem && elems.wmm_param &&
	    !(ifmgd->flags & IEEE80211_STA_DISABLE_11N)) {
		struct sta_info *sta;
		struct ieee80211_supported_band *sband;
		u16 ap_ht_cap_flags;

		rcu_read_lock();

		sta = sta_info_get(sdata, bssid);
		if (WARN_ON(!sta)) {
			rcu_read_unlock();
			return;
		}

		sband = local->hw.wiphy->bands[local->hw.conf.channel->band];

		ieee80211_ht_cap_ie_to_sta_ht_cap(sdata, sband,
				elems.ht_cap_elem, &sta->sta.ht_cap);

		ap_ht_cap_flags = sta->sta.ht_cap.cap;

		rcu_read_unlock();

		changed |= ieee80211_enable_ht(sdata, elems.ht_info_elem,
					       bssid, ap_ht_cap_flags, true);
	}

	/* Note: country IE parsing is done for us by cfg80211 */
	if (elems.country_elem) {
		/* TODO: IBSS also needs this */
		if (elems.pwr_constr_elem)
			ieee80211_handle_pwr_constr(sdata,
				le16_to_cpu(mgmt->u.probe_resp.capab_info),
				elems.pwr_constr_elem,
				elems.pwr_constr_elem_len);
	}

	ieee80211_bss_info_change_notify(sdata, changed);
}

void ieee80211_sta_rx_queued_mgmt(struct ieee80211_sub_if_data *sdata,
				  struct sk_buff *skb)
{
	struct ieee80211_if_managed *ifmgd = &sdata->u.mgd;
	struct ieee80211_rx_status *rx_status;
	struct ieee80211_mgmt *mgmt;
	struct cfg80211_bss *bss = NULL;
	enum rx_mgmt_action rma = RX_MGMT_NONE;
	u16 fc;

	rx_status = (struct ieee80211_rx_status *) skb->cb;
	mgmt = (struct ieee80211_mgmt *) skb->data;
	fc = le16_to_cpu(mgmt->frame_control);

	mutex_lock(&ifmgd->mtx);

	switch (fc & IEEE80211_FCTL_STYPE) {
	case IEEE80211_STYPE_BEACON:
		ieee80211_rx_mgmt_beacon(sdata, mgmt, skb->len, rx_status);
		break;
	case IEEE80211_STYPE_PROBE_RESP:
		ieee80211_rx_mgmt_probe_resp(sdata, skb);
		break;
	case IEEE80211_STYPE_AUTH:
		rma = ieee80211_rx_mgmt_auth(sdata, mgmt, skb->len);
		break;
	case IEEE80211_STYPE_DEAUTH:
		rma = ieee80211_rx_mgmt_deauth(sdata, mgmt, skb->len);
		break;
	case IEEE80211_STYPE_DISASSOC:
		rma = ieee80211_rx_mgmt_disassoc(sdata, mgmt, skb->len);
		break;
	case IEEE80211_STYPE_ASSOC_RESP:
	case IEEE80211_STYPE_REASSOC_RESP:
		rma = ieee80211_rx_mgmt_assoc_resp(sdata, mgmt, skb->len, &bss);
		break;
	case IEEE80211_STYPE_ACTION:
		switch (mgmt->u.action.category) {
		case WLAN_CATEGORY_SPECTRUM_MGMT:
			ieee80211_sta_process_chanswitch(sdata,
					&mgmt->u.action.u.chan_switch.sw_elem,
					(void *)ifmgd->associated->priv,
					rx_status->mactime);
			break;
		}
	}
	mutex_unlock(&ifmgd->mtx);

	switch (rma) {
	case RX_MGMT_NONE:
		/* no action */
		break;
	case RX_MGMT_CFG80211_DEAUTH:
		cfg80211_send_deauth(sdata->dev, (u8 *)mgmt, skb->len);
		break;
	case RX_MGMT_CFG80211_DISASSOC:
		cfg80211_send_disassoc(sdata->dev, (u8 *)mgmt, skb->len);
		break;
	case RX_MGMT_CFG80211_RX_AUTH:
		cfg80211_send_rx_auth(sdata->dev, (u8 *)mgmt, skb->len);
		break;
	case RX_MGMT_CFG80211_RX_ASSOC:
		cfg80211_send_rx_assoc(sdata->dev, bss, (u8 *)mgmt, skb->len);
		break;
	case RX_MGMT_CFG80211_ASSOC_TIMEOUT:
		cfg80211_send_assoc_timeout(sdata->dev, mgmt->bssid);
		break;
	default:
		WARN(1, "unexpected: %d", rma);
	}
}

static void ieee80211_sta_timer(unsigned long data)
{
	struct ieee80211_sub_if_data *sdata =
		(struct ieee80211_sub_if_data *) data;
	struct ieee80211_if_managed *ifmgd = &sdata->u.mgd;
	struct ieee80211_local *local = sdata->local;

	if (local->quiescing) {
		set_bit(TMR_RUNNING_TIMER, &ifmgd->timers_running);
		return;
	}

	ieee80211_queue_work(&local->hw, &sdata->work);
}

static void ieee80211_sta_connection_lost(struct ieee80211_sub_if_data *sdata,
					  u8 *bssid, u8 reason)
{
	struct ieee80211_local *local = sdata->local;
	struct ieee80211_if_managed *ifmgd = &sdata->u.mgd;
	u8 frame_buf[DEAUTH_DISASSOC_LEN];

	ifmgd->flags &= ~(IEEE80211_STA_CONNECTION_POLL |
			  IEEE80211_STA_BEACON_POLL);

	ieee80211_set_disassoc(sdata, IEEE80211_STYPE_DEAUTH, reason,
			       false, frame_buf);
	mutex_unlock(&ifmgd->mtx);

	/*
	 * must be outside lock due to cfg80211,
	 * but that's not a problem.
	 */
	cfg80211_send_deauth(sdata->dev, frame_buf, DEAUTH_DISASSOC_LEN);

	mutex_lock(&local->mtx);
	ieee80211_recalc_idle(local);
	mutex_unlock(&local->mtx);

	mutex_lock(&ifmgd->mtx);
}

static int ieee80211_probe_auth(struct ieee80211_sub_if_data *sdata)
{
	struct ieee80211_local *local = sdata->local;
	struct ieee80211_if_managed *ifmgd = &sdata->u.mgd;
	struct ieee80211_mgd_auth_data *auth_data = ifmgd->auth_data;

	lockdep_assert_held(&ifmgd->mtx);

	if (WARN_ON_ONCE(!auth_data))
		return -EINVAL;

	if (!auth_data->synced) {
		int ret = drv_tx_sync(local, sdata, auth_data->bss->bssid,
				      IEEE80211_TX_SYNC_AUTH);
		if (ret)
			return ret;
	}
	auth_data->synced = true;

	auth_data->tries++;

	if (auth_data->tries > IEEE80211_AUTH_MAX_TRIES) {
		printk(KERN_DEBUG "%s: authentication with %pM timed out\n",
		       sdata->name, auth_data->bss->bssid);

		/*
		 * Most likely AP is not in the range so remove the
		 * bss struct for that AP.
		 */
		cfg80211_unlink_bss(local->hw.wiphy, auth_data->bss);

		return -ETIMEDOUT;
	}

	if (auth_data->bss->proberesp_ies) {
		printk(KERN_DEBUG "%s: send auth to %pM (try %d/%d)\n",
		       sdata->name, auth_data->bss->bssid, auth_data->tries,
		       IEEE80211_AUTH_MAX_TRIES);

		auth_data->expected_transaction = 2;
		ieee80211_send_auth(sdata, 1, auth_data->algorithm,
				    auth_data->ie, auth_data->ie_len,
				    auth_data->bss->bssid,
				    auth_data->bss->bssid, NULL, 0, 0);
	} else {
		const u8 *ssidie;

		printk(KERN_DEBUG "%s: direct probe to %pM (try %d/%i)\n",
		       sdata->name, auth_data->bss->bssid, auth_data->tries,
		       IEEE80211_AUTH_MAX_TRIES);

		ssidie = ieee80211_bss_get_ie(auth_data->bss, WLAN_EID_SSID);
		if (!ssidie)
			return -EINVAL;
		/*
		 * Direct probe is sent to broadcast address as some APs
		 * will not answer to direct packet in unassociated state.
		 */
		ieee80211_send_probe_req(sdata, NULL, ssidie + 2, ssidie[1],
					 NULL, 0, (u32) -1, true, false);
	}

	auth_data->timeout = jiffies + IEEE80211_AUTH_TIMEOUT;
	run_again(ifmgd, auth_data->timeout);

	return 0;
}

static int ieee80211_do_assoc(struct ieee80211_sub_if_data *sdata)
{
	struct ieee80211_mgd_assoc_data *assoc_data = sdata->u.mgd.assoc_data;
	struct ieee80211_local *local = sdata->local;

	lockdep_assert_held(&sdata->u.mgd.mtx);

	if (!assoc_data->synced) {
		int ret = drv_tx_sync(local, sdata, assoc_data->bss->bssid,
				      IEEE80211_TX_SYNC_ASSOC);
		if (ret)
			return ret;
	}
	assoc_data->synced = true;

	assoc_data->tries++;
	if (assoc_data->tries > IEEE80211_ASSOC_MAX_TRIES) {
		printk(KERN_DEBUG "%s: association with %pM timed out\n",
		       sdata->name, assoc_data->bss->bssid);

		/*
		 * Most likely AP is not in the range so remove the
		 * bss struct for that AP.
		 */
		cfg80211_unlink_bss(local->hw.wiphy, assoc_data->bss);

		return -ETIMEDOUT;
	}

	printk(KERN_DEBUG "%s: associate with %pM (try %d/%d)\n",
	       sdata->name, assoc_data->bss->bssid, assoc_data->tries,
	       IEEE80211_ASSOC_MAX_TRIES);
	ieee80211_send_assoc(sdata);

	assoc_data->timeout = jiffies + IEEE80211_ASSOC_TIMEOUT;
	run_again(&sdata->u.mgd, assoc_data->timeout);

	return 0;
}

void ieee80211_sta_work(struct ieee80211_sub_if_data *sdata)
{
	struct ieee80211_local *local = sdata->local;
	struct ieee80211_if_managed *ifmgd = &sdata->u.mgd;

	mutex_lock(&ifmgd->mtx);

	if (ifmgd->auth_data &&
	    time_after(jiffies, ifmgd->auth_data->timeout)) {
		if (ifmgd->auth_data->done) {
			/*
			 * ok ... we waited for assoc but userspace didn't,
			 * so let's just kill the auth data
			 */
			ieee80211_destroy_auth_data(sdata, false);
		} else if (ieee80211_probe_auth(sdata)) {
			u8 bssid[ETH_ALEN];

			memcpy(bssid, ifmgd->auth_data->bss->bssid, ETH_ALEN);

			ieee80211_destroy_auth_data(sdata, false);

			mutex_unlock(&ifmgd->mtx);
			cfg80211_send_auth_timeout(sdata->dev, bssid);
			mutex_lock(&ifmgd->mtx);
		}
	} else if (ifmgd->auth_data)
		run_again(ifmgd, ifmgd->auth_data->timeout);

	if (ifmgd->assoc_data &&
	    time_after(jiffies, ifmgd->assoc_data->timeout)) {
		if (!ifmgd->assoc_data->have_beacon ||
		    ieee80211_do_assoc(sdata)) {
			u8 bssid[ETH_ALEN];

			memcpy(bssid, ifmgd->assoc_data->bss->bssid, ETH_ALEN);

			ieee80211_destroy_assoc_data(sdata, false);

			mutex_unlock(&ifmgd->mtx);
			cfg80211_send_assoc_timeout(sdata->dev, bssid);
			mutex_lock(&ifmgd->mtx);
		}
	} else if (ifmgd->assoc_data)
		run_again(ifmgd, ifmgd->assoc_data->timeout);

	if (ifmgd->flags & (IEEE80211_STA_BEACON_POLL |
			    IEEE80211_STA_CONNECTION_POLL) &&
	    ifmgd->associated) {
		u8 bssid[ETH_ALEN];
		int max_tries;

		memcpy(bssid, ifmgd->associated->bssid, ETH_ALEN);

		if (local->hw.flags & IEEE80211_HW_REPORTS_TX_ACK_STATUS)
			max_tries = max_nullfunc_tries;
		else
			max_tries = max_probe_tries;

		/* ACK received for nullfunc probing frame */
		if (!ifmgd->probe_send_count)
			ieee80211_reset_ap_probe(sdata);
		else if (ifmgd->nullfunc_failed) {
			if (ifmgd->probe_send_count < max_tries) {
#ifdef CONFIG_MAC80211_VERBOSE_DEBUG
				wiphy_debug(local->hw.wiphy,
					    "%s: No ack for nullfunc frame to"
					    " AP %pM, try %d/%i\n",
					    sdata->name, bssid,
					    ifmgd->probe_send_count, max_tries);
#endif
				ieee80211_mgd_probe_ap_send(sdata);
			} else {
#ifdef CONFIG_MAC80211_VERBOSE_DEBUG
				wiphy_debug(local->hw.wiphy,
					    "%s: No ack for nullfunc frame to"
					    " AP %pM, disconnecting.\n",
					    sdata->name, bssid);
#endif
				ieee80211_sta_connection_lost(sdata, bssid,
					WLAN_REASON_DISASSOC_DUE_TO_INACTIVITY);
			}
		} else if (time_is_after_jiffies(ifmgd->probe_timeout))
			run_again(ifmgd, ifmgd->probe_timeout);
		else if (local->hw.flags & IEEE80211_HW_REPORTS_TX_ACK_STATUS) {
#ifdef CONFIG_MAC80211_VERBOSE_DEBUG
			wiphy_debug(local->hw.wiphy,
				    "%s: Failed to send nullfunc to AP %pM"
				    " after %dms, disconnecting.\n",
				    sdata->name,
				    bssid, probe_wait_ms);
#endif
			ieee80211_sta_connection_lost(sdata, bssid,
				WLAN_REASON_DISASSOC_DUE_TO_INACTIVITY);
		} else if (ifmgd->probe_send_count < max_tries) {
#ifdef CONFIG_MAC80211_VERBOSE_DEBUG
			wiphy_debug(local->hw.wiphy,
				    "%s: No probe response from AP %pM"
				    " after %dms, try %d/%i\n",
				    sdata->name,
				    bssid, probe_wait_ms,
				    ifmgd->probe_send_count, max_tries);
#endif
			ieee80211_mgd_probe_ap_send(sdata);
		} else {
			/*
			 * We actually lost the connection ... or did we?
			 * Let's make sure!
			 */
			wiphy_debug(local->hw.wiphy,
				    "%s: No probe response from AP %pM"
				    " after %dms, disconnecting.\n",
				    sdata->name,
				    bssid, probe_wait_ms);

			ieee80211_sta_connection_lost(sdata, bssid,
				WLAN_REASON_DISASSOC_DUE_TO_INACTIVITY);
		}
	}

	mutex_unlock(&ifmgd->mtx);

	mutex_lock(&local->mtx);
	ieee80211_recalc_idle(local);
	mutex_unlock(&local->mtx);
}

static void ieee80211_sta_bcn_mon_timer(unsigned long data)
{
	struct ieee80211_sub_if_data *sdata =
		(struct ieee80211_sub_if_data *) data;
	struct ieee80211_local *local = sdata->local;

	if (local->quiescing)
		return;

	ieee80211_queue_work(&sdata->local->hw,
			     &sdata->u.mgd.beacon_connection_loss_work);
}

static void ieee80211_sta_conn_mon_timer(unsigned long data)
{
	struct ieee80211_sub_if_data *sdata =
		(struct ieee80211_sub_if_data *) data;
	struct ieee80211_if_managed *ifmgd = &sdata->u.mgd;
	struct ieee80211_local *local = sdata->local;

	if (local->quiescing)
		return;

	ieee80211_queue_work(&local->hw, &ifmgd->monitor_work);
}

static void ieee80211_sta_monitor_work(struct work_struct *work)
{
	struct ieee80211_sub_if_data *sdata =
		container_of(work, struct ieee80211_sub_if_data,
			     u.mgd.monitor_work);

	ieee80211_mgd_probe_ap(sdata, false);
}

static void ieee80211_restart_sta_timer(struct ieee80211_sub_if_data *sdata)
{
	u32 flags;

	if (sdata->vif.type == NL80211_IFTYPE_STATION) {
		sdata->u.mgd.flags &= ~(IEEE80211_STA_BEACON_POLL |
					IEEE80211_STA_CONNECTION_POLL);

		/* let's probe the connection once */
		flags = sdata->local->hw.flags;
		if (!(flags & IEEE80211_HW_CONNECTION_MONITOR))
			ieee80211_queue_work(&sdata->local->hw,
					     &sdata->u.mgd.monitor_work);
		/* and do all the other regular work too */
		ieee80211_queue_work(&sdata->local->hw, &sdata->work);
	}
}

#ifdef CONFIG_PM
void ieee80211_sta_quiesce(struct ieee80211_sub_if_data *sdata)
{
	struct ieee80211_if_managed *ifmgd = &sdata->u.mgd;

	/*
	 * we need to use atomic bitops for the running bits
	 * only because both timers might fire at the same
	 * time -- the code here is properly synchronised.
	 */

	cancel_work_sync(&ifmgd->request_smps_work);

	cancel_work_sync(&ifmgd->monitor_work);
	cancel_work_sync(&ifmgd->beacon_connection_loss_work);
	if (del_timer_sync(&ifmgd->timer))
		set_bit(TMR_RUNNING_TIMER, &ifmgd->timers_running);

	cancel_work_sync(&ifmgd->chswitch_work);
	if (del_timer_sync(&ifmgd->chswitch_timer))
		set_bit(TMR_RUNNING_CHANSW, &ifmgd->timers_running);

	/* these will just be re-established on connection */
	del_timer_sync(&ifmgd->conn_mon_timer);
	del_timer_sync(&ifmgd->bcn_mon_timer);
}

void ieee80211_sta_restart(struct ieee80211_sub_if_data *sdata)
{
	struct ieee80211_if_managed *ifmgd = &sdata->u.mgd;

	if (!ifmgd->associated)
		return;

	if (sdata->flags & IEEE80211_SDATA_DISCONNECT_RESUME) {
		sdata->flags &= ~IEEE80211_SDATA_DISCONNECT_RESUME;
		mutex_lock(&ifmgd->mtx);
		if (ifmgd->associated) {
#ifdef CONFIG_MAC80211_VERBOSE_DEBUG
			wiphy_debug(sdata->local->hw.wiphy,
				    "%s: driver requested disconnect after resume.\n",
				    sdata->name);
#endif
			ieee80211_sta_connection_lost(sdata,
				ifmgd->associated->bssid,
				WLAN_REASON_UNSPECIFIED);
			mutex_unlock(&ifmgd->mtx);
			return;
		}
		mutex_unlock(&ifmgd->mtx);
	}

	if (test_and_clear_bit(TMR_RUNNING_TIMER, &ifmgd->timers_running))
		add_timer(&ifmgd->timer);
	if (test_and_clear_bit(TMR_RUNNING_CHANSW, &ifmgd->timers_running))
		add_timer(&ifmgd->chswitch_timer);
	ieee80211_sta_reset_beacon_monitor(sdata);
	ieee80211_restart_sta_timer(sdata);
}
#endif

/* interface setup */
void ieee80211_sta_setup_sdata(struct ieee80211_sub_if_data *sdata)
{
	struct ieee80211_if_managed *ifmgd;

	ifmgd = &sdata->u.mgd;
	INIT_WORK(&ifmgd->monitor_work, ieee80211_sta_monitor_work);
	INIT_WORK(&ifmgd->chswitch_work, ieee80211_chswitch_work);
	INIT_WORK(&ifmgd->beacon_connection_loss_work,
		  ieee80211_beacon_connection_loss_work);
	INIT_WORK(&ifmgd->request_smps_work, ieee80211_request_smps_work);
	setup_timer(&ifmgd->timer, ieee80211_sta_timer,
		    (unsigned long) sdata);
	setup_timer(&ifmgd->bcn_mon_timer, ieee80211_sta_bcn_mon_timer,
		    (unsigned long) sdata);
	setup_timer(&ifmgd->conn_mon_timer, ieee80211_sta_conn_mon_timer,
		    (unsigned long) sdata);
	setup_timer(&ifmgd->chswitch_timer, ieee80211_chswitch_timer,
		    (unsigned long) sdata);

	ifmgd->flags = 0;
	ifmgd->powersave = sdata->wdev.ps;

	mutex_init(&ifmgd->mtx);

	if (sdata->local->hw.flags & IEEE80211_HW_SUPPORTS_DYNAMIC_SMPS)
		ifmgd->req_smps = IEEE80211_SMPS_AUTOMATIC;
	else
		ifmgd->req_smps = IEEE80211_SMPS_OFF;
}

/* scan finished notification */
void ieee80211_mlme_notify_scan_completed(struct ieee80211_local *local)
{
	struct ieee80211_sub_if_data *sdata = local->scan_sdata;

	/* Restart STA timers */
	rcu_read_lock();
	list_for_each_entry_rcu(sdata, &local->interfaces, list)
		ieee80211_restart_sta_timer(sdata);
	rcu_read_unlock();
}

int ieee80211_max_network_latency(struct notifier_block *nb,
				  unsigned long data, void *dummy)
{
	s32 latency_usec = (s32) data;
	struct ieee80211_local *local =
		container_of(nb, struct ieee80211_local,
			     network_latency_notifier);

	mutex_lock(&local->iflist_mtx);
	ieee80211_recalc_ps(local, latency_usec);
	mutex_unlock(&local->iflist_mtx);

	return 0;
}

/* config hooks */
int ieee80211_mgd_auth(struct ieee80211_sub_if_data *sdata,
		       struct cfg80211_auth_request *req)
{
	struct ieee80211_local *local = sdata->local;
	struct ieee80211_if_managed *ifmgd = &sdata->u.mgd;
	struct ieee80211_mgd_auth_data *auth_data;
	struct sta_info *sta;
	u16 auth_alg;
	int err;

	/* prepare auth data structure */

	switch (req->auth_type) {
	case NL80211_AUTHTYPE_OPEN_SYSTEM:
		auth_alg = WLAN_AUTH_OPEN;
		break;
	case NL80211_AUTHTYPE_SHARED_KEY:
		if (IS_ERR(local->wep_tx_tfm))
			return -EOPNOTSUPP;
		auth_alg = WLAN_AUTH_SHARED_KEY;
		break;
	case NL80211_AUTHTYPE_FT:
		auth_alg = WLAN_AUTH_FT;
		break;
	case NL80211_AUTHTYPE_NETWORK_EAP:
		auth_alg = WLAN_AUTH_LEAP;
		break;
	default:
		return -EOPNOTSUPP;
	}

	auth_data = kzalloc(sizeof(*auth_data) + req->ie_len, GFP_KERNEL);
	if (!auth_data)
		return -ENOMEM;

	auth_data->bss = req->bss;

	if (req->ie && req->ie_len) {
		memcpy(auth_data->ie, req->ie, req->ie_len);
		auth_data->ie_len = req->ie_len;
	}

	if (req->key && req->key_len) {
		auth_data->key_len = req->key_len;
		auth_data->key_idx = req->key_idx;
		memcpy(auth_data->key, req->key, req->key_len);
	}

	auth_data->algorithm = auth_alg;

	/* try to authenticate/probe */

	mutex_lock(&ifmgd->mtx);

	if ((ifmgd->auth_data && !ifmgd->auth_data->done) ||
	    ifmgd->assoc_data) {
		err = -EBUSY;
		goto err_free;
	}

	if (ifmgd->auth_data)
		ieee80211_destroy_auth_data(sdata, false);

	/* prep auth_data so we don't go into idle on disassoc */
	ifmgd->auth_data = auth_data;

	if (ifmgd->associated)
<<<<<<< HEAD
		ieee80211_set_disassoc(sdata, true, false);
=======
		ieee80211_set_disassoc(sdata, 0, 0, false, NULL);
>>>>>>> c288ec61

	printk(KERN_DEBUG "%s: authenticate with %pM\n",
	       sdata->name, req->bss->bssid);

	mutex_lock(&local->mtx);
	ieee80211_recalc_idle(sdata->local);
	mutex_unlock(&local->mtx);

	/* switch to the right channel */
	local->oper_channel = req->bss->channel;
	ieee80211_hw_config(local, IEEE80211_CONF_CHANGE_CHANNEL);

	/* set BSSID */
	memcpy(ifmgd->bssid, req->bss->bssid, ETH_ALEN);
	ieee80211_bss_info_change_notify(sdata, BSS_CHANGED_BSSID);

	/* add station entry */
	sta = sta_info_alloc(sdata, req->bss->bssid, GFP_KERNEL);
	if (!sta) {
		err = -ENOMEM;
		goto err_clear;
	}

	err = sta_info_insert(sta);
	if (err) {
		printk(KERN_DEBUG
		       "%s: failed to insert STA entry for the AP %pM (error %d)\n",
		       sdata->name, req->bss->bssid, err);
		goto err_clear;
	}

	err = ieee80211_probe_auth(sdata);
	if (err) {
		if (auth_data->synced)
			drv_finish_tx_sync(local, sdata, req->bss->bssid,
					   IEEE80211_TX_SYNC_AUTH);
		sta_info_destroy_addr(sdata, req->bss->bssid);
		goto err_clear;
	}

	/* hold our own reference */
	cfg80211_ref_bss(auth_data->bss);
	err = 0;
	goto out_unlock;

 err_clear:
	ifmgd->auth_data = NULL;
 err_free:
	kfree(auth_data);
 out_unlock:
	mutex_unlock(&ifmgd->mtx);

	return err;
}

int ieee80211_mgd_assoc(struct ieee80211_sub_if_data *sdata,
			struct cfg80211_assoc_request *req)
{
	struct ieee80211_local *local = sdata->local;
	struct ieee80211_if_managed *ifmgd = &sdata->u.mgd;
	struct ieee80211_bss *bss = (void *)req->bss->priv;
	struct ieee80211_mgd_assoc_data *assoc_data;
	struct sta_info *sta;
	const u8 *ssidie;
	int i, err;

	ssidie = ieee80211_bss_get_ie(req->bss, WLAN_EID_SSID);
	if (!ssidie)
		return -EINVAL;

	assoc_data = kzalloc(sizeof(*assoc_data) + req->ie_len, GFP_KERNEL);
	if (!assoc_data)
		return -ENOMEM;

	mutex_lock(&ifmgd->mtx);

	if (ifmgd->associated)
<<<<<<< HEAD
		ieee80211_set_disassoc(sdata, true, false);
=======
		ieee80211_set_disassoc(sdata, 0, 0, false, NULL);
>>>>>>> c288ec61

	if (ifmgd->auth_data && !ifmgd->auth_data->done) {
		err = -EBUSY;
		goto err_free;
	}

	if (ifmgd->assoc_data) {
		err = -EBUSY;
		goto err_free;
	}

	if (ifmgd->auth_data) {
		bool match;

		/* keep sta info, bssid if matching */
		match = memcmp(ifmgd->bssid, req->bss->bssid, ETH_ALEN) == 0;
		ieee80211_destroy_auth_data(sdata, match);
	}

	/* prepare assoc data */

	ifmgd->flags &= ~IEEE80211_STA_DISABLE_11N;
	ifmgd->flags &= ~IEEE80211_STA_NULLFUNC_ACKED;

	ifmgd->beacon_crc_valid = false;

	for (i = 0; i < req->crypto.n_ciphers_pairwise; i++)
		if (req->crypto.ciphers_pairwise[i] == WLAN_CIPHER_SUITE_WEP40 ||
		    req->crypto.ciphers_pairwise[i] == WLAN_CIPHER_SUITE_TKIP ||
		    req->crypto.ciphers_pairwise[i] == WLAN_CIPHER_SUITE_WEP104)
			ifmgd->flags |= IEEE80211_STA_DISABLE_11N;

	if (req->flags & ASSOC_REQ_DISABLE_HT)
		ifmgd->flags |= IEEE80211_STA_DISABLE_11N;

	memcpy(&ifmgd->ht_capa, &req->ht_capa, sizeof(ifmgd->ht_capa));
	memcpy(&ifmgd->ht_capa_mask, &req->ht_capa_mask,
	       sizeof(ifmgd->ht_capa_mask));

	if (req->ie && req->ie_len) {
		memcpy(assoc_data->ie, req->ie, req->ie_len);
		assoc_data->ie_len = req->ie_len;
	}

	assoc_data->bss = req->bss;

	if (ifmgd->req_smps == IEEE80211_SMPS_AUTOMATIC) {
		if (ifmgd->powersave)
			ifmgd->ap_smps = IEEE80211_SMPS_DYNAMIC;
		else
			ifmgd->ap_smps = IEEE80211_SMPS_OFF;
	} else
		ifmgd->ap_smps = ifmgd->req_smps;

	/*
	 * IEEE802.11n does not allow TKIP/WEP as pairwise ciphers in HT mode.
	 * We still associate in non-HT mode (11a/b/g) if any one of these
	 * ciphers is configured as pairwise.
	 * We can set this to true for non-11n hardware, that'll be checked
	 * separately along with the peer capabilities.
	 */
	assoc_data->capability = req->bss->capability;
	assoc_data->wmm_used = bss->wmm_used;
	assoc_data->supp_rates = bss->supp_rates;
	assoc_data->supp_rates_len = bss->supp_rates_len;
	assoc_data->ht_information_ie =
		ieee80211_bss_get_ie(req->bss, WLAN_EID_HT_INFORMATION);

	if (bss->wmm_used && bss->uapsd_supported &&
	    (sdata->local->hw.flags & IEEE80211_HW_SUPPORTS_UAPSD)) {
		assoc_data->uapsd_used = true;
		ifmgd->flags |= IEEE80211_STA_UAPSD_ENABLED;
	} else {
		assoc_data->uapsd_used = false;
		ifmgd->flags &= ~IEEE80211_STA_UAPSD_ENABLED;
	}

	memcpy(assoc_data->ssid, ssidie + 2, ssidie[1]);
	assoc_data->ssid_len = ssidie[1];

	if (req->prev_bssid)
		memcpy(assoc_data->prev_bssid, req->prev_bssid, ETH_ALEN);

	if (req->use_mfp) {
		ifmgd->mfp = IEEE80211_MFP_REQUIRED;
		ifmgd->flags |= IEEE80211_STA_MFP_ENABLED;
	} else {
		ifmgd->mfp = IEEE80211_MFP_DISABLED;
		ifmgd->flags &= ~IEEE80211_STA_MFP_ENABLED;
	}

	if (req->crypto.control_port)
		ifmgd->flags |= IEEE80211_STA_CONTROL_PORT;
	else
		ifmgd->flags &= ~IEEE80211_STA_CONTROL_PORT;

	sdata->control_port_protocol = req->crypto.control_port_ethertype;
	sdata->control_port_no_encrypt = req->crypto.control_port_no_encrypt;

	/* kick off associate process */
<<<<<<< HEAD

	ifmgd->assoc_data = assoc_data;

	mutex_lock(&local->mtx);
	ieee80211_recalc_idle(sdata->local);
	mutex_unlock(&local->mtx);

	/* switch to the right channel */
	local->oper_channel = req->bss->channel;
	ieee80211_hw_config(local, IEEE80211_CONF_CHANGE_CHANNEL);

	rcu_read_lock();
	sta = sta_info_get(sdata, req->bss->bssid);
	rcu_read_unlock();

	if (!sta) {
		/* set BSSID */
		memcpy(ifmgd->bssid, req->bss->bssid, ETH_ALEN);
		ieee80211_bss_info_change_notify(sdata, BSS_CHANGED_BSSID);

		sta = sta_info_alloc(sdata, req->bss->bssid, GFP_KERNEL);
		if (!sta) {
			err = -ENOMEM;
			goto err_clear;
		}

		sta_info_pre_move_state(sta, IEEE80211_STA_AUTH);

		err = sta_info_insert(sta);
		sta = NULL;
		if (err) {
			printk(KERN_DEBUG
			       "%s: failed to insert STA entry for the AP (error %d)\n",
			       sdata->name, err);
			goto err_clear;
		}
	} else
		WARN_ON_ONCE(memcmp(ifmgd->bssid, req->bss->bssid, ETH_ALEN));

	if (!bss->dtim_period &&
	    sdata->local->hw.flags & IEEE80211_HW_NEED_DTIM_PERIOD) {
		/*
		 * Wait up to one beacon interval ...
		 * should this be more if we miss one?
		 */
		printk(KERN_DEBUG "%s: waiting for beacon from %pM\n",
		       sdata->name, ifmgd->bssid);
		assoc_data->timeout = jiffies +
				TU_TO_EXP_TIME(req->bss->beacon_interval);
	} else {
		assoc_data->have_beacon = true;
		assoc_data->sent_assoc = false;
		assoc_data->timeout = jiffies;
	}
	run_again(ifmgd, assoc_data->timeout);

	err = 0;
	goto out;
 err_clear:
	ifmgd->assoc_data = NULL;
 err_free:
	kfree(assoc_data);
 out:
	mutex_unlock(&ifmgd->mtx);

	return err;
}

int ieee80211_mgd_deauth(struct ieee80211_sub_if_data *sdata,
			 struct cfg80211_deauth_request *req,
			 void *cookie)
{
	struct ieee80211_if_managed *ifmgd = &sdata->u.mgd;
	bool assoc_bss = false;
=======

	ifmgd->assoc_data = assoc_data;
>>>>>>> c288ec61

	mutex_lock(&local->mtx);
	ieee80211_recalc_idle(sdata->local);
	mutex_unlock(&local->mtx);

<<<<<<< HEAD
	if (ifmgd->associated &&
	    memcmp(ifmgd->associated->bssid, req->bssid, ETH_ALEN) == 0) {
		ieee80211_set_disassoc(sdata, false, true);
		assoc_bss = true;
	} else if (ifmgd->auth_data) {
=======
	/* switch to the right channel */
	local->oper_channel = req->bss->channel;
	ieee80211_hw_config(local, IEEE80211_CONF_CHANGE_CHANNEL);

	rcu_read_lock();
	sta = sta_info_get(sdata, req->bss->bssid);
	rcu_read_unlock();

	if (!sta) {
		/* set BSSID */
		memcpy(ifmgd->bssid, req->bss->bssid, ETH_ALEN);
		ieee80211_bss_info_change_notify(sdata, BSS_CHANGED_BSSID);

		sta = sta_info_alloc(sdata, req->bss->bssid, GFP_KERNEL);
		if (!sta) {
			err = -ENOMEM;
			goto err_clear;
		}

		sta_info_pre_move_state(sta, IEEE80211_STA_AUTH);

		err = sta_info_insert(sta);
		sta = NULL;
		if (err) {
			printk(KERN_DEBUG
			       "%s: failed to insert STA entry for the AP (error %d)\n",
			       sdata->name, err);
			goto err_clear;
		}
	} else
		WARN_ON_ONCE(memcmp(ifmgd->bssid, req->bss->bssid, ETH_ALEN));

	if (!bss->dtim_period &&
	    sdata->local->hw.flags & IEEE80211_HW_NEED_DTIM_PERIOD) {
		/*
		 * Wait up to one beacon interval ...
		 * should this be more if we miss one?
		 */
		printk(KERN_DEBUG "%s: waiting for beacon from %pM\n",
		       sdata->name, ifmgd->bssid);
		assoc_data->timeout = jiffies +
				TU_TO_EXP_TIME(req->bss->beacon_interval);
	} else {
		assoc_data->have_beacon = true;
		assoc_data->sent_assoc = false;
		assoc_data->timeout = jiffies;
	}
	run_again(ifmgd, assoc_data->timeout);

	err = 0;
	goto out;
 err_clear:
	ifmgd->assoc_data = NULL;
 err_free:
	kfree(assoc_data);
 out:
	mutex_unlock(&ifmgd->mtx);

	return err;
}

int ieee80211_mgd_deauth(struct ieee80211_sub_if_data *sdata,
			 struct cfg80211_deauth_request *req)
{
	struct ieee80211_if_managed *ifmgd = &sdata->u.mgd;
	u8 frame_buf[DEAUTH_DISASSOC_LEN];

	mutex_lock(&ifmgd->mtx);

	if (ifmgd->auth_data) {
>>>>>>> c288ec61
		ieee80211_destroy_auth_data(sdata, false);
		mutex_unlock(&ifmgd->mtx);
		return 0;
	}
	mutex_unlock(&ifmgd->mtx);

<<<<<<< HEAD
	printk(KERN_DEBUG "%s: deauthenticating from %pM by local choice (reason=%d)\n",
	       sdata->name, req->bssid, req->reason_code);

	ieee80211_send_deauth_disassoc(sdata, req->bssid, IEEE80211_STYPE_DEAUTH,
				       req->reason_code, cookie, true);
	if (assoc_bss)
		sta_info_flush(sdata->local, sdata);
=======
	printk(KERN_DEBUG
	       "%s: deauthenticating from %pM by local choice (reason=%d)\n",
	       sdata->name, req->bssid, req->reason_code);

	if (ifmgd->associated &&
	    memcmp(ifmgd->associated->bssid, req->bssid, ETH_ALEN) == 0)
		ieee80211_set_disassoc(sdata, IEEE80211_STYPE_DEAUTH,
				       req->reason_code, true, frame_buf);
	else
		ieee80211_send_deauth_disassoc(sdata, req->bssid,
					       IEEE80211_STYPE_DEAUTH,
					       req->reason_code, true,
					       frame_buf);
	mutex_unlock(&ifmgd->mtx);

	__cfg80211_send_deauth(sdata->dev, frame_buf, DEAUTH_DISASSOC_LEN);
>>>>>>> c288ec61

	mutex_lock(&sdata->local->mtx);
	ieee80211_recalc_idle(sdata->local);
	mutex_unlock(&sdata->local->mtx);

	return 0;
}

int ieee80211_mgd_disassoc(struct ieee80211_sub_if_data *sdata,
			   struct cfg80211_disassoc_request *req)
{
	struct ieee80211_if_managed *ifmgd = &sdata->u.mgd;
	u8 bssid[ETH_ALEN];
	u8 frame_buf[DEAUTH_DISASSOC_LEN];

	mutex_lock(&ifmgd->mtx);

	/*
	 * cfg80211 should catch this ... but it's racy since
	 * we can receive a disassoc frame, process it, hand it
	 * to cfg80211 while that's in a locked section already
	 * trying to tell us that the user wants to disconnect.
	 */
	if (ifmgd->associated != req->bss) {
		mutex_unlock(&ifmgd->mtx);
		return -ENOLINK;
	}

	printk(KERN_DEBUG "%s: disassociating from %pM by local choice (reason=%d)\n",
	       sdata->name, req->bss->bssid, req->reason_code);

	memcpy(bssid, req->bss->bssid, ETH_ALEN);
	ieee80211_set_disassoc(sdata, IEEE80211_STYPE_DISASSOC,
			       req->reason_code, !req->local_state_change,
			       frame_buf);
	mutex_unlock(&ifmgd->mtx);

	__cfg80211_send_disassoc(sdata->dev, frame_buf, DEAUTH_DISASSOC_LEN);

	mutex_lock(&sdata->local->mtx);
	ieee80211_recalc_idle(sdata->local);
	mutex_unlock(&sdata->local->mtx);

	return 0;
}

void ieee80211_mgd_teardown(struct ieee80211_sub_if_data *sdata)
{
	struct ieee80211_if_managed *ifmgd = &sdata->u.mgd;

	mutex_lock(&ifmgd->mtx);
	if (ifmgd->assoc_data)
		ieee80211_destroy_assoc_data(sdata, false);
	if (ifmgd->auth_data)
		ieee80211_destroy_auth_data(sdata, false);
	del_timer_sync(&ifmgd->timer);
	mutex_unlock(&ifmgd->mtx);
}

void ieee80211_cqm_rssi_notify(struct ieee80211_vif *vif,
			       enum nl80211_cqm_rssi_threshold_event rssi_event,
			       gfp_t gfp)
{
	struct ieee80211_sub_if_data *sdata = vif_to_sdata(vif);

	trace_api_cqm_rssi_notify(sdata, rssi_event);

	cfg80211_cqm_rssi_notify(sdata->dev, rssi_event, gfp);
}
EXPORT_SYMBOL(ieee80211_cqm_rssi_notify);

unsigned char ieee80211_get_operstate(struct ieee80211_vif *vif)
{
	struct ieee80211_sub_if_data *sdata = vif_to_sdata(vif);
	return sdata->dev->operstate;
}
EXPORT_SYMBOL(ieee80211_get_operstate);<|MERGE_RESOLUTION|>--- conflicted
+++ resolved
@@ -393,232 +393,6 @@
 }
 
 static void ieee80211_send_assoc(struct ieee80211_sub_if_data *sdata)
-<<<<<<< HEAD
-{
-	struct ieee80211_local *local = sdata->local;
-	struct ieee80211_if_managed *ifmgd = &sdata->u.mgd;
-	struct ieee80211_mgd_assoc_data *assoc_data = ifmgd->assoc_data;
-	struct sk_buff *skb;
-	struct ieee80211_mgmt *mgmt;
-	u8 *pos, qos_info;
-	size_t offset = 0, noffset;
-	int i, count, rates_len, supp_rates_len;
-	u16 capab;
-	struct ieee80211_supported_band *sband;
-	u32 rates = 0;
-	struct ieee80211_bss *bss = (void *)assoc_data->bss->priv;
-
-	lockdep_assert_held(&ifmgd->mtx);
-
-	sband = local->hw.wiphy->bands[local->oper_channel->band];
-
-	if (assoc_data->supp_rates_len) {
-		/*
-		 * Get all rates supported by the device and the AP as
-		 * some APs don't like getting a superset of their rates
-		 * in the association request (e.g. D-Link DAP 1353 in
-		 * b-only mode)...
-		 */
-		rates_len = ieee80211_compatible_rates(assoc_data->supp_rates,
-						       assoc_data->supp_rates_len,
-						       sband, &rates);
-	} else {
-		/*
-		 * In case AP not provide any supported rates information
-		 * before association, we send information element(s) with
-		 * all rates that we support.
-		 */
-		rates = ~0;
-		rates_len = sband->n_bitrates;
-	}
-
-	skb = alloc_skb(local->hw.extra_tx_headroom +
-			sizeof(*mgmt) + /* bit too much but doesn't matter */
-			2 + assoc_data->ssid_len + /* SSID */
-			4 + rates_len + /* (extended) rates */
-			4 + /* power capability */
-			2 + 2 * sband->n_channels + /* supported channels */
-			2 + sizeof(struct ieee80211_ht_cap) + /* HT */
-			assoc_data->ie_len + /* extra IEs */
-			9, /* WMM */
-			GFP_KERNEL);
-	if (!skb)
-		return;
-
-	skb_reserve(skb, local->hw.extra_tx_headroom);
-
-	capab = WLAN_CAPABILITY_ESS;
-
-	if (sband->band == IEEE80211_BAND_2GHZ) {
-		if (!(local->hw.flags & IEEE80211_HW_2GHZ_SHORT_SLOT_INCAPABLE))
-			capab |= WLAN_CAPABILITY_SHORT_SLOT_TIME;
-		if (!(local->hw.flags & IEEE80211_HW_2GHZ_SHORT_PREAMBLE_INCAPABLE))
-			capab |= WLAN_CAPABILITY_SHORT_PREAMBLE;
-	}
-
-	if (assoc_data->capability & WLAN_CAPABILITY_PRIVACY)
-		capab |= WLAN_CAPABILITY_PRIVACY;
-
-	if ((assoc_data->capability & WLAN_CAPABILITY_SPECTRUM_MGMT) &&
-	    (local->hw.flags & IEEE80211_HW_SPECTRUM_MGMT))
-		capab |= WLAN_CAPABILITY_SPECTRUM_MGMT;
-
-	mgmt = (struct ieee80211_mgmt *) skb_put(skb, 24);
-	memset(mgmt, 0, 24);
-	memcpy(mgmt->da, assoc_data->bss->bssid, ETH_ALEN);
-	memcpy(mgmt->sa, sdata->vif.addr, ETH_ALEN);
-	memcpy(mgmt->bssid, assoc_data->bss->bssid, ETH_ALEN);
-
-	if (!is_zero_ether_addr(assoc_data->prev_bssid)) {
-		skb_put(skb, 10);
-		mgmt->frame_control = cpu_to_le16(IEEE80211_FTYPE_MGMT |
-						  IEEE80211_STYPE_REASSOC_REQ);
-		mgmt->u.reassoc_req.capab_info = cpu_to_le16(capab);
-		mgmt->u.reassoc_req.listen_interval =
-				cpu_to_le16(local->hw.conf.listen_interval);
-		memcpy(mgmt->u.reassoc_req.current_ap, assoc_data->prev_bssid,
-		       ETH_ALEN);
-	} else {
-		skb_put(skb, 4);
-		mgmt->frame_control = cpu_to_le16(IEEE80211_FTYPE_MGMT |
-						  IEEE80211_STYPE_ASSOC_REQ);
-		mgmt->u.assoc_req.capab_info = cpu_to_le16(capab);
-		mgmt->u.assoc_req.listen_interval =
-				cpu_to_le16(local->hw.conf.listen_interval);
-	}
-
-	/* SSID */
-	pos = skb_put(skb, 2 + assoc_data->ssid_len);
-	*pos++ = WLAN_EID_SSID;
-	*pos++ = assoc_data->ssid_len;
-	memcpy(pos, assoc_data->ssid, assoc_data->ssid_len);
-
-	/* add all rates which were marked to be used above */
-	supp_rates_len = rates_len;
-	if (supp_rates_len > 8)
-		supp_rates_len = 8;
-
-	pos = skb_put(skb, supp_rates_len + 2);
-	*pos++ = WLAN_EID_SUPP_RATES;
-	*pos++ = supp_rates_len;
-
-	count = 0;
-	for (i = 0; i < sband->n_bitrates; i++) {
-		if (BIT(i) & rates) {
-			int rate = sband->bitrates[i].bitrate;
-			*pos++ = (u8) (rate / 5);
-			if (++count == 8)
-				break;
-		}
-	}
-
-	if (rates_len > count) {
-		pos = skb_put(skb, rates_len - count + 2);
-		*pos++ = WLAN_EID_EXT_SUPP_RATES;
-		*pos++ = rates_len - count;
-
-		for (i++; i < sband->n_bitrates; i++) {
-			if (BIT(i) & rates) {
-				int rate = sband->bitrates[i].bitrate;
-				*pos++ = (u8) (rate / 5);
-			}
-		}
-	}
-
-	if (capab & WLAN_CAPABILITY_SPECTRUM_MGMT) {
-		/* 1. power capabilities */
-		pos = skb_put(skb, 4);
-		*pos++ = WLAN_EID_PWR_CAPABILITY;
-		*pos++ = 2;
-		*pos++ = 0; /* min tx power */
-		*pos++ = local->oper_channel->max_power; /* max tx power */
-
-		/* 2. supported channels */
-		/* TODO: get this in reg domain format */
-		pos = skb_put(skb, 2 * sband->n_channels + 2);
-		*pos++ = WLAN_EID_SUPPORTED_CHANNELS;
-		*pos++ = 2 * sband->n_channels;
-		for (i = 0; i < sband->n_channels; i++) {
-			*pos++ = ieee80211_frequency_to_channel(
-					sband->channels[i].center_freq);
-			*pos++ = 1; /* one channel in the subband*/
-		}
-	}
-
-	/* if present, add any custom IEs that go before HT */
-	if (assoc_data->ie_len && assoc_data->ie) {
-		static const u8 before_ht[] = {
-			WLAN_EID_SSID,
-			WLAN_EID_SUPP_RATES,
-			WLAN_EID_EXT_SUPP_RATES,
-			WLAN_EID_PWR_CAPABILITY,
-			WLAN_EID_SUPPORTED_CHANNELS,
-			WLAN_EID_RSN,
-			WLAN_EID_QOS_CAPA,
-			WLAN_EID_RRM_ENABLED_CAPABILITIES,
-			WLAN_EID_MOBILITY_DOMAIN,
-			WLAN_EID_SUPPORTED_REGULATORY_CLASSES,
-		};
-		noffset = ieee80211_ie_split(assoc_data->ie, assoc_data->ie_len,
-					     before_ht, ARRAY_SIZE(before_ht),
-					     offset);
-		pos = skb_put(skb, noffset - offset);
-		memcpy(pos, assoc_data->ie + offset, noffset - offset);
-		offset = noffset;
-	}
-
-	if (!(ifmgd->flags & IEEE80211_STA_DISABLE_11N) &&
-	    bss->wmm_used && local->hw.queues >= 4)
-		ieee80211_add_ht_ie(sdata, skb, assoc_data->ht_information_ie,
-				    sband, local->oper_channel, ifmgd->ap_smps);
-
-	/* if present, add any custom non-vendor IEs that go after HT */
-	if (assoc_data->ie_len && assoc_data->ie) {
-		noffset = ieee80211_ie_split_vendor(assoc_data->ie,
-						    assoc_data->ie_len,
-						    offset);
-		pos = skb_put(skb, noffset - offset);
-		memcpy(pos, assoc_data->ie + offset, noffset - offset);
-		offset = noffset;
-	}
-
-	if (assoc_data->wmm_used && local->hw.queues >= 4) {
-		if (assoc_data->uapsd_used) {
-			qos_info = local->uapsd_queues;
-			qos_info |= (local->uapsd_max_sp_len <<
-				     IEEE80211_WMM_IE_STA_QOSINFO_SP_SHIFT);
-		} else {
-			qos_info = 0;
-		}
-
-		pos = skb_put(skb, 9);
-		*pos++ = WLAN_EID_VENDOR_SPECIFIC;
-		*pos++ = 7; /* len */
-		*pos++ = 0x00; /* Microsoft OUI 00:50:F2 */
-		*pos++ = 0x50;
-		*pos++ = 0xf2;
-		*pos++ = 2; /* WME */
-		*pos++ = 0; /* WME info */
-		*pos++ = 1; /* WME ver */
-		*pos++ = qos_info;
-	}
-
-	/* add any remaining custom (i.e. vendor specific here) IEs */
-	if (assoc_data->ie_len && assoc_data->ie) {
-		noffset = assoc_data->ie_len;
-		pos = skb_put(skb, noffset - offset);
-		memcpy(pos, assoc_data->ie + offset, noffset - offset);
-	}
-
-	IEEE80211_SKB_CB(skb)->flags |= IEEE80211_TX_INTFL_DONT_ENCRYPT;
-	ieee80211_tx_skb(sdata, skb);
-}
-
-static void ieee80211_send_deauth_disassoc(struct ieee80211_sub_if_data *sdata,
-					   const u8 *bssid, u16 stype, u16 reason,
-					   void *cookie, bool send_frame)
-=======
->>>>>>> c288ec61
 {
 	struct ieee80211_local *local = sdata->local;
 	struct ieee80211_if_managed *ifmgd = &sdata->u.mgd;
@@ -2477,12 +2251,6 @@
 	} else {
 		printk(KERN_DEBUG "%s: associated\n", sdata->name);
 
-<<<<<<< HEAD
-		ieee80211_destroy_assoc_data(sdata, true);
-
-		if (!ieee80211_assoc_success(sdata, *bss, mgmt, len)) {
-			/* oops -- internal error -- send timeout for now */
-=======
 		/* tell driver about sync done first */
 		if (assoc_data->synced) {
 			drv_finish_tx_sync(sdata->local, sdata,
@@ -2494,13 +2262,10 @@
 		if (!ieee80211_assoc_success(sdata, *bss, mgmt, len)) {
 			/* oops -- internal error -- send timeout for now */
 			ieee80211_destroy_assoc_data(sdata, true);
->>>>>>> c288ec61
 			sta_info_destroy_addr(sdata, mgmt->bssid);
 			cfg80211_put_bss(*bss);
 			return RX_MGMT_CFG80211_ASSOC_TIMEOUT;
 		}
-<<<<<<< HEAD
-=======
 
 		/*
 		 * destroy assoc_data afterwards, as otherwise an idle
@@ -2508,7 +2273,6 @@
 		 * is set can cause the interface to go idle
 		 */
 		ieee80211_destroy_assoc_data(sdata, true);
->>>>>>> c288ec61
 	}
 
 	return RX_MGMT_CFG80211_RX_ASSOC;
@@ -3441,11 +3205,7 @@
 	ifmgd->auth_data = auth_data;
 
 	if (ifmgd->associated)
-<<<<<<< HEAD
-		ieee80211_set_disassoc(sdata, true, false);
-=======
 		ieee80211_set_disassoc(sdata, 0, 0, false, NULL);
->>>>>>> c288ec61
 
 	printk(KERN_DEBUG "%s: authenticate with %pM\n",
 	       sdata->name, req->bss->bssid);
@@ -3523,11 +3283,7 @@
 	mutex_lock(&ifmgd->mtx);
 
 	if (ifmgd->associated)
-<<<<<<< HEAD
-		ieee80211_set_disassoc(sdata, true, false);
-=======
 		ieee80211_set_disassoc(sdata, 0, 0, false, NULL);
->>>>>>> c288ec61
 
 	if (ifmgd->auth_data && !ifmgd->auth_data->done) {
 		err = -EBUSY;
@@ -3628,7 +3384,6 @@
 	sdata->control_port_no_encrypt = req->crypto.control_port_no_encrypt;
 
 	/* kick off associate process */
-<<<<<<< HEAD
 
 	ifmgd->assoc_data = assoc_data;
 
@@ -3698,89 +3453,6 @@
 }
 
 int ieee80211_mgd_deauth(struct ieee80211_sub_if_data *sdata,
-			 struct cfg80211_deauth_request *req,
-			 void *cookie)
-{
-	struct ieee80211_if_managed *ifmgd = &sdata->u.mgd;
-	bool assoc_bss = false;
-=======
-
-	ifmgd->assoc_data = assoc_data;
->>>>>>> c288ec61
-
-	mutex_lock(&local->mtx);
-	ieee80211_recalc_idle(sdata->local);
-	mutex_unlock(&local->mtx);
-
-<<<<<<< HEAD
-	if (ifmgd->associated &&
-	    memcmp(ifmgd->associated->bssid, req->bssid, ETH_ALEN) == 0) {
-		ieee80211_set_disassoc(sdata, false, true);
-		assoc_bss = true;
-	} else if (ifmgd->auth_data) {
-=======
-	/* switch to the right channel */
-	local->oper_channel = req->bss->channel;
-	ieee80211_hw_config(local, IEEE80211_CONF_CHANGE_CHANNEL);
-
-	rcu_read_lock();
-	sta = sta_info_get(sdata, req->bss->bssid);
-	rcu_read_unlock();
-
-	if (!sta) {
-		/* set BSSID */
-		memcpy(ifmgd->bssid, req->bss->bssid, ETH_ALEN);
-		ieee80211_bss_info_change_notify(sdata, BSS_CHANGED_BSSID);
-
-		sta = sta_info_alloc(sdata, req->bss->bssid, GFP_KERNEL);
-		if (!sta) {
-			err = -ENOMEM;
-			goto err_clear;
-		}
-
-		sta_info_pre_move_state(sta, IEEE80211_STA_AUTH);
-
-		err = sta_info_insert(sta);
-		sta = NULL;
-		if (err) {
-			printk(KERN_DEBUG
-			       "%s: failed to insert STA entry for the AP (error %d)\n",
-			       sdata->name, err);
-			goto err_clear;
-		}
-	} else
-		WARN_ON_ONCE(memcmp(ifmgd->bssid, req->bss->bssid, ETH_ALEN));
-
-	if (!bss->dtim_period &&
-	    sdata->local->hw.flags & IEEE80211_HW_NEED_DTIM_PERIOD) {
-		/*
-		 * Wait up to one beacon interval ...
-		 * should this be more if we miss one?
-		 */
-		printk(KERN_DEBUG "%s: waiting for beacon from %pM\n",
-		       sdata->name, ifmgd->bssid);
-		assoc_data->timeout = jiffies +
-				TU_TO_EXP_TIME(req->bss->beacon_interval);
-	} else {
-		assoc_data->have_beacon = true;
-		assoc_data->sent_assoc = false;
-		assoc_data->timeout = jiffies;
-	}
-	run_again(ifmgd, assoc_data->timeout);
-
-	err = 0;
-	goto out;
- err_clear:
-	ifmgd->assoc_data = NULL;
- err_free:
-	kfree(assoc_data);
- out:
-	mutex_unlock(&ifmgd->mtx);
-
-	return err;
-}
-
-int ieee80211_mgd_deauth(struct ieee80211_sub_if_data *sdata,
 			 struct cfg80211_deauth_request *req)
 {
 	struct ieee80211_if_managed *ifmgd = &sdata->u.mgd;
@@ -3789,22 +3461,11 @@
 	mutex_lock(&ifmgd->mtx);
 
 	if (ifmgd->auth_data) {
->>>>>>> c288ec61
 		ieee80211_destroy_auth_data(sdata, false);
 		mutex_unlock(&ifmgd->mtx);
 		return 0;
 	}
-	mutex_unlock(&ifmgd->mtx);
-
-<<<<<<< HEAD
-	printk(KERN_DEBUG "%s: deauthenticating from %pM by local choice (reason=%d)\n",
-	       sdata->name, req->bssid, req->reason_code);
-
-	ieee80211_send_deauth_disassoc(sdata, req->bssid, IEEE80211_STYPE_DEAUTH,
-				       req->reason_code, cookie, true);
-	if (assoc_bss)
-		sta_info_flush(sdata->local, sdata);
-=======
+
 	printk(KERN_DEBUG
 	       "%s: deauthenticating from %pM by local choice (reason=%d)\n",
 	       sdata->name, req->bssid, req->reason_code);
@@ -3821,7 +3482,6 @@
 	mutex_unlock(&ifmgd->mtx);
 
 	__cfg80211_send_deauth(sdata->dev, frame_buf, DEAUTH_DISASSOC_LEN);
->>>>>>> c288ec61
 
 	mutex_lock(&sdata->local->mtx);
 	ieee80211_recalc_idle(sdata->local);
