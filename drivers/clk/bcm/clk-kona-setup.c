--- conflicted
+++ resolved
@@ -91,11 +91,7 @@
 
 	BUG_ON(bcm_clk->type != bcm_clk_peri);
 	peri = bcm_clk->u.peri;
-<<<<<<< HEAD
-	name = bcm_clk->name;
-=======
 	name = bcm_clk->init_data.name;
->>>>>>> 1a5700bc
 	range = bcm_clk->ccu->range;
 
 	limit = range - sizeof(u32);
@@ -426,16 +422,12 @@
 		return false;
 
 	peri = bcm_clk->u.peri;
-<<<<<<< HEAD
-	name = bcm_clk->name;
-=======
 	name = bcm_clk->init_data.name;
 
 	policy = &peri->policy;
 	if (policy_exists(policy) && !policy_valid(policy, name))
 		return false;
 
->>>>>>> 1a5700bc
 	gate = &peri->gate;
 	if (gate_exists(gate) && !gate_valid(gate, "gate", name))
 		return false;
@@ -739,11 +731,6 @@
 			(int)bcm_clk->type, init_data->name);
 		return NULL;
 	}
-<<<<<<< HEAD
-	bcm_clk->type = type;
-	bcm_clk->u.data = data;
-=======
->>>>>>> 1a5700bc
 
 	/* Make sure everything makes sense before we set it up */
 	if (!kona_clk_valid(bcm_clk)) {
