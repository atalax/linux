/*
 * Synaptics TouchPad PS/2 mouse driver
 *
 *   2003 Dmitry Torokhov <dtor@mail.ru>
 *     Added support for pass-through port. Special thanks to Peter Berg Larsen
 *     for explaining various Synaptics quirks.
 *
 *   2003 Peter Osterlund <petero2@telia.com>
 *     Ported to 2.5 input device infrastructure.
 *
 *   Copyright (C) 2001 Stefan Gmeiner <riddlebox@freesurf.ch>
 *     start merging tpconfig and gpm code to a xfree-input module
 *     adding some changes and extensions (ex. 3rd and 4th button)
 *
 *   Copyright (c) 1997 C. Scott Ananian <cananian@alumni.priceton.edu>
 *   Copyright (c) 1998-2000 Bruce Kalk <kall@compass.com>
 *     code for the special synaptics commands (from the tpconfig-source)
 *
 * This program is free software; you can redistribute it and/or modify it
 * under the terms of the GNU General Public License version 2 as published by
 * the Free Software Foundation.
 *
 * Trademarks are the property of their respective owners.
 */

#include <linux/module.h>
#include <linux/delay.h>
#include <linux/dmi.h>
#include <linux/input/mt.h>
#include <linux/serio.h>
#include <linux/libps2.h>
#include <linux/slab.h>
#include "psmouse.h"
#include "synaptics.h"

/*
 * The x/y limits are taken from the Synaptics TouchPad interfacing Guide,
 * section 2.3.2, which says that they should be valid regardless of the
 * actual size of the sensor.
 * Note that newer firmware allows querying device for maximum useable
 * coordinates.
 */
#define XMIN 0
#define XMAX 6143
#define YMIN 0
#define YMAX 6143
#define XMIN_NOMINAL 1472
#define XMAX_NOMINAL 5472
#define YMIN_NOMINAL 1408
#define YMAX_NOMINAL 4448

/* Size in bits of absolute position values reported by the hardware */
#define ABS_POS_BITS 13

/*
 * These values should represent the absolute maximum value that will
 * be reported for a positive position value. Some Synaptics firmware
 * uses this value to indicate a finger near the edge of the touchpad
 * whose precise position cannot be determined.
 *
 * At least one touchpad is known to report positions in excess of this
 * value which are actually negative values truncated to the 13-bit
 * reporting range. These values have never been observed to be lower
 * than 8184 (i.e. -8), so we treat all values greater than 8176 as
 * negative and any other value as positive.
 */
#define X_MAX_POSITIVE 8176
#define Y_MAX_POSITIVE 8176

/*****************************************************************************
 *	Stuff we need even when we do not want native Synaptics support
 ****************************************************************************/

/*
 * Set the synaptics touchpad mode byte by special commands
 */
static int synaptics_mode_cmd(struct psmouse *psmouse, unsigned char mode)
{
	unsigned char param[1];

	if (psmouse_sliced_command(psmouse, mode))
		return -1;
	param[0] = SYN_PS_SET_MODE2;
	if (ps2_command(&psmouse->ps2dev, param, PSMOUSE_CMD_SETRATE))
		return -1;
	return 0;
}

int synaptics_detect(struct psmouse *psmouse, bool set_properties)
{
	struct ps2dev *ps2dev = &psmouse->ps2dev;
	unsigned char param[4];

	param[0] = 0;

	ps2_command(ps2dev, param, PSMOUSE_CMD_SETRES);
	ps2_command(ps2dev, param, PSMOUSE_CMD_SETRES);
	ps2_command(ps2dev, param, PSMOUSE_CMD_SETRES);
	ps2_command(ps2dev, param, PSMOUSE_CMD_SETRES);
	ps2_command(ps2dev, param, PSMOUSE_CMD_GETINFO);

	if (param[1] != 0x47)
		return -ENODEV;

	if (set_properties) {
		psmouse->vendor = "Synaptics";
		psmouse->name = "TouchPad";
	}

	return 0;
}

void synaptics_reset(struct psmouse *psmouse)
{
	/* reset touchpad back to relative mode, gestures enabled */
	synaptics_mode_cmd(psmouse, 0);
}

#ifdef CONFIG_MOUSE_PS2_SYNAPTICS

static bool cr48_profile_sensor;

struct min_max_quirk {
	const char * const *pnp_ids;
	int x_min, x_max, y_min, y_max;
};

static const struct min_max_quirk min_max_pnpid_table[] = {
	{
		(const char * const []){"LEN0033", NULL},
		1024, 5052, 2258, 4832
	},
	{
		(const char * const []){"LEN0035", "LEN0042", NULL},
		1232, 5710, 1156, 4696
	},
	{
		(const char * const []){"LEN0034", "LEN0036", "LEN2002",
					"LEN2004", NULL},
		1024, 5112, 2024, 4832
	},
	{
		(const char * const []){"LEN2001", NULL},
		1024, 5022, 2508, 4832
	},
	{ }
};

/* This list has been kindly provided by Synaptics. */
static const char * const topbuttonpad_pnp_ids[] = {
	"LEN0017",
	"LEN0018",
	"LEN0019",
	"LEN0023",
	"LEN002A",
	"LEN002B",
	"LEN002C",
	"LEN002D",
	"LEN002E",
	"LEN0033", /* Helix */
	"LEN0034", /* T431s, L440, L540, T540, W540, X1 Carbon 2nd */
	"LEN0035", /* X240 */
	"LEN0036", /* T440 */
	"LEN0037",
	"LEN0038",
	"LEN0041",
	"LEN0042", /* Yoga */
	"LEN0045",
	"LEN0046",
	"LEN0047",
	"LEN0048",
	"LEN0049",
	"LEN2000",
	"LEN2001", /* Edge E431 */
	"LEN2002", /* Edge E531 */
	"LEN2003",
	"LEN2004", /* L440 */
	"LEN2005",
	"LEN2006",
	"LEN2007",
	"LEN2008",
	"LEN2009",
	"LEN200A",
	"LEN200B",
	NULL
};

/*****************************************************************************
 *	Synaptics communications functions
 ****************************************************************************/

/*
 * Synaptics touchpads report the y coordinate from bottom to top, which is
 * opposite from what userspace expects.
 * This function is used to invert y before reporting.
 */
static int synaptics_invert_y(int y)
{
	return YMAX_NOMINAL + YMIN_NOMINAL - y;
}

/*
 * Send a command to the synpatics touchpad by special commands
 */
static int synaptics_send_cmd(struct psmouse *psmouse, unsigned char c, unsigned char *param)
{
	if (psmouse_sliced_command(psmouse, c))
		return -1;
	if (ps2_command(&psmouse->ps2dev, param, PSMOUSE_CMD_GETINFO))
		return -1;
	return 0;
}

/*
 * Read the model-id bytes from the touchpad
 * see also SYN_MODEL_* macros
 */
static int synaptics_model_id(struct psmouse *psmouse)
{
	struct synaptics_data *priv = psmouse->private;
	unsigned char mi[3];

	if (synaptics_send_cmd(psmouse, SYN_QUE_MODEL, mi))
		return -1;
	priv->model_id = (mi[0]<<16) | (mi[1]<<8) | mi[2];
	return 0;
}

/*
 * Read the board id from the touchpad
 * The board id is encoded in the "QUERY MODES" response
 */
static int synaptics_board_id(struct psmouse *psmouse)
{
	struct synaptics_data *priv = psmouse->private;
	unsigned char bid[3];

	if (synaptics_send_cmd(psmouse, SYN_QUE_MODES, bid))
		return -1;
	priv->board_id = ((bid[0] & 0xfc) << 6) | bid[1];
	return 0;
}

/*
 * Read the firmware id from the touchpad
 */
static int synaptics_firmware_id(struct psmouse *psmouse)
{
	struct synaptics_data *priv = psmouse->private;
	unsigned char fwid[3];

	if (synaptics_send_cmd(psmouse, SYN_QUE_FIRMWARE_ID, fwid))
		return -1;
	priv->firmware_id = (fwid[0] << 16) | (fwid[1] << 8) | fwid[2];
	return 0;
}

/*
 * Read the capability-bits from the touchpad
 * see also the SYN_CAP_* macros
 */
static int synaptics_capability(struct psmouse *psmouse)
{
	struct synaptics_data *priv = psmouse->private;
	unsigned char cap[3];

	if (synaptics_send_cmd(psmouse, SYN_QUE_CAPABILITIES, cap))
		return -1;
	priv->capabilities = (cap[0] << 16) | (cap[1] << 8) | cap[2];
	priv->ext_cap = priv->ext_cap_0c = 0;

	/*
	 * Older firmwares had submodel ID fixed to 0x47
	 */
	if (SYN_ID_FULL(priv->identity) < 0x705 &&
	    SYN_CAP_SUBMODEL_ID(priv->capabilities) != 0x47) {
		return -1;
	}

	/*
	 * Unless capExtended is set the rest of the flags should be ignored
	 */
	if (!SYN_CAP_EXTENDED(priv->capabilities))
		priv->capabilities = 0;

	if (SYN_EXT_CAP_REQUESTS(priv->capabilities) >= 1) {
		if (synaptics_send_cmd(psmouse, SYN_QUE_EXT_CAPAB, cap)) {
			psmouse_warn(psmouse,
				     "device claims to have extended capabilities, but I'm not able to read them.\n");
		} else {
			priv->ext_cap = (cap[0] << 16) | (cap[1] << 8) | cap[2];

			/*
			 * if nExtBtn is greater than 8 it should be considered
			 * invalid and treated as 0
			 */
			if (SYN_CAP_MULTI_BUTTON_NO(priv->ext_cap) > 8)
				priv->ext_cap &= 0xff0fff;
		}
	}

	if (SYN_EXT_CAP_REQUESTS(priv->capabilities) >= 4) {
		if (synaptics_send_cmd(psmouse, SYN_QUE_EXT_CAPAB_0C, cap)) {
			psmouse_warn(psmouse,
				     "device claims to have extended capability 0x0c, but I'm not able to read it.\n");
		} else {
			priv->ext_cap_0c = (cap[0] << 16) | (cap[1] << 8) | cap[2];
		}
	}

	return 0;
}

/*
 * Identify Touchpad
 * See also the SYN_ID_* macros
 */
static int synaptics_identify(struct psmouse *psmouse)
{
	struct synaptics_data *priv = psmouse->private;
	unsigned char id[3];

	if (synaptics_send_cmd(psmouse, SYN_QUE_IDENTIFY, id))
		return -1;
	priv->identity = (id[0]<<16) | (id[1]<<8) | id[2];
	if (SYN_ID_IS_SYNAPTICS(priv->identity))
		return 0;
	return -1;
}

/*
 * Read touchpad resolution and maximum reported coordinates
 * Resolution is left zero if touchpad does not support the query
 */

static int synaptics_resolution(struct psmouse *psmouse)
{
	struct synaptics_data *priv = psmouse->private;
	unsigned char resp[3];
	int i;

	if (SYN_ID_MAJOR(priv->identity) < 4)
		return 0;

	if (synaptics_send_cmd(psmouse, SYN_QUE_RESOLUTION, resp) == 0) {
		if (resp[0] != 0 && (resp[1] & 0x80) && resp[2] != 0) {
			priv->x_res = resp[0]; /* x resolution in units/mm */
			priv->y_res = resp[2]; /* y resolution in units/mm */
		}
	}

	for (i = 0; min_max_pnpid_table[i].pnp_ids; i++) {
		if (psmouse_matches_pnp_id(psmouse,
					   min_max_pnpid_table[i].pnp_ids)) {
			priv->x_min = min_max_pnpid_table[i].x_min;
			priv->x_max = min_max_pnpid_table[i].x_max;
			priv->y_min = min_max_pnpid_table[i].y_min;
			priv->y_max = min_max_pnpid_table[i].y_max;
			return 0;
		}
	}

	if (SYN_EXT_CAP_REQUESTS(priv->capabilities) >= 5 &&
	    SYN_CAP_MAX_DIMENSIONS(priv->ext_cap_0c)) {
		if (synaptics_send_cmd(psmouse, SYN_QUE_EXT_MAX_COORDS, resp)) {
			psmouse_warn(psmouse,
				     "device claims to have max coordinates query, but I'm not able to read it.\n");
		} else {
			priv->x_max = (resp[0] << 5) | ((resp[1] & 0x0f) << 1);
			priv->y_max = (resp[2] << 5) | ((resp[1] & 0xf0) >> 3);
		}
	}

	if (SYN_EXT_CAP_REQUESTS(priv->capabilities) >= 7 &&
	    SYN_CAP_MIN_DIMENSIONS(priv->ext_cap_0c)) {
		if (synaptics_send_cmd(psmouse, SYN_QUE_EXT_MIN_COORDS, resp)) {
			psmouse_warn(psmouse,
				     "device claims to have min coordinates query, but I'm not able to read it.\n");
		} else {
			priv->x_min = (resp[0] << 5) | ((resp[1] & 0x0f) << 1);
			priv->y_min = (resp[2] << 5) | ((resp[1] & 0xf0) >> 3);
		}
	}

	return 0;
}

static int synaptics_query_hardware(struct psmouse *psmouse)
{
	if (synaptics_identify(psmouse))
		return -1;
	if (synaptics_model_id(psmouse))
		return -1;
	if (synaptics_firmware_id(psmouse))
		return -1;
	if (synaptics_board_id(psmouse))
		return -1;
	if (synaptics_capability(psmouse))
		return -1;
	if (synaptics_resolution(psmouse))
		return -1;

	return 0;
}

static int synaptics_set_advanced_gesture_mode(struct psmouse *psmouse)
{
	static unsigned char param = 0xc8;
	struct synaptics_data *priv = psmouse->private;

	if (!(SYN_CAP_ADV_GESTURE(priv->ext_cap_0c) ||
	      SYN_CAP_IMAGE_SENSOR(priv->ext_cap_0c)))
		return 0;

	if (psmouse_sliced_command(psmouse, SYN_QUE_MODEL))
		return -1;

	if (ps2_command(&psmouse->ps2dev, &param, PSMOUSE_CMD_SETRATE))
		return -1;

	/* Advanced gesture mode also sends multi finger data */
	priv->capabilities |= BIT(1);

	return 0;
}

static int synaptics_set_mode(struct psmouse *psmouse)
{
	struct synaptics_data *priv = psmouse->private;

	priv->mode = 0;
	if (priv->absolute_mode)
		priv->mode |= SYN_BIT_ABSOLUTE_MODE;
	if (priv->disable_gesture)
		priv->mode |= SYN_BIT_DISABLE_GESTURE;
	if (psmouse->rate >= 80)
		priv->mode |= SYN_BIT_HIGH_RATE;
	if (SYN_CAP_EXTENDED(priv->capabilities))
		priv->mode |= SYN_BIT_W_MODE;

	if (synaptics_mode_cmd(psmouse, priv->mode))
		return -1;

	if (priv->absolute_mode &&
	    synaptics_set_advanced_gesture_mode(psmouse)) {
		psmouse_err(psmouse, "Advanced gesture mode init failed.\n");
		return -1;
	}

	return 0;
}

static void synaptics_set_rate(struct psmouse *psmouse, unsigned int rate)
{
	struct synaptics_data *priv = psmouse->private;

	if (rate >= 80) {
		priv->mode |= SYN_BIT_HIGH_RATE;
		psmouse->rate = 80;
	} else {
		priv->mode &= ~SYN_BIT_HIGH_RATE;
		psmouse->rate = 40;
	}

	synaptics_mode_cmd(psmouse, priv->mode);
}

/*****************************************************************************
 *	Synaptics pass-through PS/2 port support
 ****************************************************************************/
static int synaptics_pt_write(struct serio *serio, unsigned char c)
{
	struct psmouse *parent = serio_get_drvdata(serio->parent);
	char rate_param = SYN_PS_CLIENT_CMD; /* indicates that we want pass-through port */

	if (psmouse_sliced_command(parent, c))
		return -1;
	if (ps2_command(&parent->ps2dev, &rate_param, PSMOUSE_CMD_SETRATE))
		return -1;
	return 0;
}

static int synaptics_pt_start(struct serio *serio)
{
	struct psmouse *parent = serio_get_drvdata(serio->parent);
	struct synaptics_data *priv = parent->private;

	serio_pause_rx(parent->ps2dev.serio);
	priv->pt_port = serio;
	serio_continue_rx(parent->ps2dev.serio);

	return 0;
}

static void synaptics_pt_stop(struct serio *serio)
{
	struct psmouse *parent = serio_get_drvdata(serio->parent);
	struct synaptics_data *priv = parent->private;

	serio_pause_rx(parent->ps2dev.serio);
	priv->pt_port = NULL;
	serio_continue_rx(parent->ps2dev.serio);
}

static int synaptics_is_pt_packet(unsigned char *buf)
{
	return (buf[0] & 0xFC) == 0x84 && (buf[3] & 0xCC) == 0xC4;
}

static void synaptics_pass_pt_packet(struct serio *ptport, unsigned char *packet)
{
	struct psmouse *child = serio_get_drvdata(ptport);

	if (child && child->state == PSMOUSE_ACTIVATED) {
		serio_interrupt(ptport, packet[1], 0);
		serio_interrupt(ptport, packet[4], 0);
		serio_interrupt(ptport, packet[5], 0);
		if (child->pktsize == 4)
			serio_interrupt(ptport, packet[2], 0);
	} else
		serio_interrupt(ptport, packet[1], 0);
}

static void synaptics_pt_activate(struct psmouse *psmouse)
{
	struct synaptics_data *priv = psmouse->private;
	struct psmouse *child = serio_get_drvdata(priv->pt_port);

	/* adjust the touchpad to child's choice of protocol */
	if (child) {
		if (child->pktsize == 4)
			priv->mode |= SYN_BIT_FOUR_BYTE_CLIENT;
		else
			priv->mode &= ~SYN_BIT_FOUR_BYTE_CLIENT;

		if (synaptics_mode_cmd(psmouse, priv->mode))
			psmouse_warn(psmouse,
				     "failed to switch guest protocol\n");
	}
}

static void synaptics_pt_create(struct psmouse *psmouse)
{
	struct serio *serio;

	serio = kzalloc(sizeof(struct serio), GFP_KERNEL);
	if (!serio) {
		psmouse_err(psmouse,
			    "not enough memory for pass-through port\n");
		return;
	}

	serio->id.type = SERIO_PS_PSTHRU;
	strlcpy(serio->name, "Synaptics pass-through", sizeof(serio->name));
	strlcpy(serio->phys, "synaptics-pt/serio0", sizeof(serio->name));
	serio->write = synaptics_pt_write;
	serio->start = synaptics_pt_start;
	serio->stop = synaptics_pt_stop;
	serio->parent = psmouse->ps2dev.serio;

	psmouse->pt_activate = synaptics_pt_activate;

	psmouse_info(psmouse, "serio: %s port at %s\n",
		     serio->name, psmouse->phys);
	serio_register_port(serio);
}

/*****************************************************************************
 *	Functions to interpret the absolute mode packets
 ****************************************************************************/

static void synaptics_mt_state_set(struct synaptics_mt_state *state, int count,
				   int sgm, int agm)
{
	state->count = count;
	state->sgm = sgm;
	state->agm = agm;
}

static void synaptics_parse_agm(const unsigned char buf[],
				struct synaptics_data *priv,
				struct synaptics_hw_state *hw)
{
	struct synaptics_hw_state *agm = &priv->agm;
	int agm_packet_type;

	agm_packet_type = (buf[5] & 0x30) >> 4;
	switch (agm_packet_type) {
	case 1:
		/* Gesture packet: (x, y, z) half resolution */
		agm->w = hw->w;
		agm->x = (((buf[4] & 0x0f) << 8) | buf[1]) << 1;
		agm->y = (((buf[4] & 0xf0) << 4) | buf[2]) << 1;
		agm->z = ((buf[3] & 0x30) | (buf[5] & 0x0f)) << 1;
		break;

	case 2:
		/* AGM-CONTACT packet: (count, sgm, agm) */
		synaptics_mt_state_set(&agm->mt_state, buf[1], buf[2], buf[4]);
		break;

	default:
		break;
	}

	/* Record that at least one AGM has been received since last SGM */
	priv->agm_pending = true;
}

static bool is_forcepad;

static int synaptics_parse_hw_state(const unsigned char buf[],
				    struct synaptics_data *priv,
				    struct synaptics_hw_state *hw)
{
	memset(hw, 0, sizeof(struct synaptics_hw_state));

	if (SYN_MODEL_NEWABS(priv->model_id)) {
		hw->w = (((buf[0] & 0x30) >> 2) |
			 ((buf[0] & 0x04) >> 1) |
			 ((buf[3] & 0x04) >> 2));

		if ((SYN_CAP_ADV_GESTURE(priv->ext_cap_0c) ||
			SYN_CAP_IMAGE_SENSOR(priv->ext_cap_0c)) &&
		    hw->w == 2) {
			synaptics_parse_agm(buf, priv, hw);
			return 1;
		}

		hw->x = (((buf[3] & 0x10) << 8) |
			 ((buf[1] & 0x0f) << 8) |
			 buf[4]);
		hw->y = (((buf[3] & 0x20) << 7) |
			 ((buf[1] & 0xf0) << 4) |
			 buf[5]);
		hw->z = buf[2];

		hw->left  = (buf[0] & 0x01) ? 1 : 0;
		hw->right = (buf[0] & 0x02) ? 1 : 0;

<<<<<<< HEAD
		if (SYN_CAP_FORCEPAD(priv->ext_cap_0c)) {
=======
		if (is_forcepad) {
>>>>>>> 68da1664
			/*
			 * ForcePads, like Clickpads, use middle button
			 * bits to report primary button clicks.
			 * Unfortunately they report primary button not
			 * only when user presses on the pad above certain
			 * threshold, but also when there are more than one
			 * finger on the touchpad, which interferes with
			 * out multi-finger gestures.
			 */
			if (hw->z == 0) {
				/* No contacts */
				priv->press = priv->report_press = false;
			} else if (hw->w >= 4 && ((buf[0] ^ buf[3]) & 0x01)) {
				/*
				 * Single-finger touch with pressure above
				 * the threshold. If pressure stays long
				 * enough, we'll start reporting primary
				 * button. We rely on the device continuing
				 * sending data even if finger does not
				 * move.
				 */
				if  (!priv->press) {
					priv->press_start = jiffies;
					priv->press = true;
				} else if (time_after(jiffies,
						priv->press_start +
							msecs_to_jiffies(50))) {
					priv->report_press = true;
				}
			} else {
				priv->press = false;
			}

			hw->left = priv->report_press;

		} else if (SYN_CAP_CLICKPAD(priv->ext_cap_0c)) {
			/*
			 * Clickpad's button is transmitted as middle button,
			 * however, since it is primary button, we will report
			 * it as BTN_LEFT.
			 */
			hw->left = ((buf[0] ^ buf[3]) & 0x01) ? 1 : 0;

		} else if (SYN_CAP_MIDDLE_BUTTON(priv->capabilities)) {
			hw->middle = ((buf[0] ^ buf[3]) & 0x01) ? 1 : 0;
			if (hw->w == 2)
				hw->scroll = (signed char)(buf[1]);
		}

		if (SYN_CAP_FOUR_BUTTON(priv->capabilities)) {
			hw->up   = ((buf[0] ^ buf[3]) & 0x01) ? 1 : 0;
			hw->down = ((buf[0] ^ buf[3]) & 0x02) ? 1 : 0;
		}

		if (SYN_CAP_MULTI_BUTTON_NO(priv->ext_cap) &&
		    ((buf[0] ^ buf[3]) & 0x02)) {
			switch (SYN_CAP_MULTI_BUTTON_NO(priv->ext_cap) & ~0x01) {
			default:
				/*
				 * if nExtBtn is greater than 8 it should be
				 * considered invalid and treated as 0
				 */
				break;
			case 8:
				hw->ext_buttons |= ((buf[5] & 0x08)) ? 0x80 : 0;
				hw->ext_buttons |= ((buf[4] & 0x08)) ? 0x40 : 0;
			case 6:
				hw->ext_buttons |= ((buf[5] & 0x04)) ? 0x20 : 0;
				hw->ext_buttons |= ((buf[4] & 0x04)) ? 0x10 : 0;
			case 4:
				hw->ext_buttons |= ((buf[5] & 0x02)) ? 0x08 : 0;
				hw->ext_buttons |= ((buf[4] & 0x02)) ? 0x04 : 0;
			case 2:
				hw->ext_buttons |= ((buf[5] & 0x01)) ? 0x02 : 0;
				hw->ext_buttons |= ((buf[4] & 0x01)) ? 0x01 : 0;
			}
		}
	} else {
		hw->x = (((buf[1] & 0x1f) << 8) | buf[2]);
		hw->y = (((buf[4] & 0x1f) << 8) | buf[5]);

		hw->z = (((buf[0] & 0x30) << 2) | (buf[3] & 0x3F));
		hw->w = (((buf[1] & 0x80) >> 4) | ((buf[0] & 0x04) >> 1));

		hw->left  = (buf[0] & 0x01) ? 1 : 0;
		hw->right = (buf[0] & 0x02) ? 1 : 0;
	}

	/*
	 * Convert wrap-around values to negative. (X|Y)_MAX_POSITIVE
	 * is used by some firmware to indicate a finger at the edge of
	 * the touchpad whose precise position cannot be determined, so
	 * convert these values to the maximum axis value.
	 */
	if (hw->x > X_MAX_POSITIVE)
		hw->x -= 1 << ABS_POS_BITS;
	else if (hw->x == X_MAX_POSITIVE)
		hw->x = XMAX;

	if (hw->y > Y_MAX_POSITIVE)
		hw->y -= 1 << ABS_POS_BITS;
	else if (hw->y == Y_MAX_POSITIVE)
		hw->y = YMAX;

	return 0;
}

static void synaptics_report_semi_mt_slot(struct input_dev *dev, int slot,
					  bool active, int x, int y)
{
	input_mt_slot(dev, slot);
	input_mt_report_slot_state(dev, MT_TOOL_FINGER, active);
	if (active) {
		input_report_abs(dev, ABS_MT_POSITION_X, x);
		input_report_abs(dev, ABS_MT_POSITION_Y, synaptics_invert_y(y));
	}
}

static void synaptics_report_semi_mt_data(struct input_dev *dev,
					  const struct synaptics_hw_state *a,
					  const struct synaptics_hw_state *b,
					  int num_fingers)
{
	if (num_fingers >= 2) {
		synaptics_report_semi_mt_slot(dev, 0, true, min(a->x, b->x),
					      min(a->y, b->y));
		synaptics_report_semi_mt_slot(dev, 1, true, max(a->x, b->x),
					      max(a->y, b->y));
	} else if (num_fingers == 1) {
		synaptics_report_semi_mt_slot(dev, 0, true, a->x, a->y);
		synaptics_report_semi_mt_slot(dev, 1, false, 0, 0);
	} else {
		synaptics_report_semi_mt_slot(dev, 0, false, 0, 0);
		synaptics_report_semi_mt_slot(dev, 1, false, 0, 0);
	}
}

static void synaptics_report_buttons(struct psmouse *psmouse,
				     const struct synaptics_hw_state *hw)
{
	struct input_dev *dev = psmouse->dev;
	struct synaptics_data *priv = psmouse->private;
	int i;

	input_report_key(dev, BTN_LEFT, hw->left);
	input_report_key(dev, BTN_RIGHT, hw->right);

	if (SYN_CAP_MIDDLE_BUTTON(priv->capabilities))
		input_report_key(dev, BTN_MIDDLE, hw->middle);

	if (SYN_CAP_FOUR_BUTTON(priv->capabilities)) {
		input_report_key(dev, BTN_FORWARD, hw->up);
		input_report_key(dev, BTN_BACK, hw->down);
	}

	for (i = 0; i < SYN_CAP_MULTI_BUTTON_NO(priv->ext_cap); i++)
		input_report_key(dev, BTN_0 + i, hw->ext_buttons & (1 << i));
}

static void synaptics_report_slot(struct input_dev *dev, int slot,
				  const struct synaptics_hw_state *hw)
{
	input_mt_slot(dev, slot);
	input_mt_report_slot_state(dev, MT_TOOL_FINGER, (hw != NULL));
	if (!hw)
		return;

	input_report_abs(dev, ABS_MT_POSITION_X, hw->x);
	input_report_abs(dev, ABS_MT_POSITION_Y, synaptics_invert_y(hw->y));
	input_report_abs(dev, ABS_MT_PRESSURE, hw->z);
}

static void synaptics_report_mt_data(struct psmouse *psmouse,
				     struct synaptics_mt_state *mt_state,
				     const struct synaptics_hw_state *sgm)
{
	struct input_dev *dev = psmouse->dev;
	struct synaptics_data *priv = psmouse->private;
	struct synaptics_hw_state *agm = &priv->agm;
	struct synaptics_mt_state *old = &priv->mt_state;

	switch (mt_state->count) {
	case 0:
		synaptics_report_slot(dev, 0, NULL);
		synaptics_report_slot(dev, 1, NULL);
		break;
	case 1:
		if (mt_state->sgm == -1) {
			synaptics_report_slot(dev, 0, NULL);
			synaptics_report_slot(dev, 1, NULL);
		} else if (mt_state->sgm == 0) {
			synaptics_report_slot(dev, 0, sgm);
			synaptics_report_slot(dev, 1, NULL);
		} else {
			synaptics_report_slot(dev, 0, NULL);
			synaptics_report_slot(dev, 1, sgm);
		}
		break;
	default:
		/*
		 * If the finger slot contained in SGM is valid, and either
		 * hasn't changed, or is new, or the old SGM has now moved to
		 * AGM, then report SGM in MTB slot 0.
		 * Otherwise, empty MTB slot 0.
		 */
		if (mt_state->sgm != -1 &&
		    (mt_state->sgm == old->sgm ||
		     old->sgm == -1 || mt_state->agm == old->sgm))
			synaptics_report_slot(dev, 0, sgm);
		else
			synaptics_report_slot(dev, 0, NULL);

		/*
		 * If the finger slot contained in AGM is valid, and either
		 * hasn't changed, or is new, then report AGM in MTB slot 1.
		 * Otherwise, empty MTB slot 1.
		 *
		 * However, in the case where the AGM is new, make sure that
		 * that it is either the same as the old SGM, or there was no
		 * SGM.
		 *
		 * Otherwise, if the SGM was just 1, and the new AGM is 2, then
		 * the new AGM will keep the old SGM's tracking ID, which can
		 * cause apparent drumroll.  This happens if in the following
		 * valid finger sequence:
		 *
		 *  Action                 SGM  AGM (MTB slot:Contact)
		 *  1. Touch contact 0    (0:0)
		 *  2. Touch contact 1    (0:0, 1:1)
		 *  3. Lift  contact 0    (1:1)
		 *  4. Touch contacts 2,3 (0:2, 1:3)
		 *
		 * In step 4, contact 3, in AGM must not be given the same
		 * tracking ID as contact 1 had in step 3.  To avoid this,
		 * the first agm with contact 3 is dropped and slot 1 is
		 * invalidated (tracking ID = -1).
		 */
		if (mt_state->agm != -1 &&
		    (mt_state->agm == old->agm ||
		     (old->agm == -1 &&
		      (old->sgm == -1 || mt_state->agm == old->sgm))))
			synaptics_report_slot(dev, 1, agm);
		else
			synaptics_report_slot(dev, 1, NULL);
		break;
	}

	/* Don't use active slot count to generate BTN_TOOL events. */
	input_mt_report_pointer_emulation(dev, false);

	/* Send the number of fingers reported by touchpad itself. */
	input_mt_report_finger_count(dev, mt_state->count);

	synaptics_report_buttons(psmouse, sgm);

	input_sync(dev);
}

/* Handle case where mt_state->count = 0 */
static void synaptics_image_sensor_0f(struct synaptics_data *priv,
				      struct synaptics_mt_state *mt_state)
{
	synaptics_mt_state_set(mt_state, 0, -1, -1);
	priv->mt_state_lost = false;
}

/* Handle case where mt_state->count = 1 */
static void synaptics_image_sensor_1f(struct synaptics_data *priv,
				      struct synaptics_mt_state *mt_state)
{
	struct synaptics_hw_state *agm = &priv->agm;
	struct synaptics_mt_state *old = &priv->mt_state;

	/*
	 * If the last AGM was (0,0,0), and there is only one finger left,
	 * then we absolutely know that SGM contains slot 0, and all other
	 * fingers have been removed.
	 */
	if (priv->agm_pending && agm->z == 0) {
		synaptics_mt_state_set(mt_state, 1, 0, -1);
		priv->mt_state_lost = false;
		return;
	}

	switch (old->count) {
	case 0:
		synaptics_mt_state_set(mt_state, 1, 0, -1);
		break;
	case 1:
		/*
		 * If mt_state_lost, then the previous transition was 3->1,
		 * and SGM now contains either slot 0 or 1, but we don't know
		 * which.  So, we just assume that the SGM now contains slot 1.
		 *
		 * If pending AGM and either:
		 *   (a) the previous SGM slot contains slot 0, or
		 *   (b) there was no SGM slot
		 * then, the SGM now contains slot 1
		 *
		 * Case (a) happens with very rapid "drum roll" gestures, where
		 * slot 0 finger is lifted and a new slot 1 finger touches
		 * within one reporting interval.
		 *
		 * Case (b) happens if initially two or more fingers tap
		 * briefly, and all but one lift before the end of the first
		 * reporting interval.
		 *
		 * (In both these cases, slot 0 will becomes empty, so SGM
		 * contains slot 1 with the new finger)
		 *
		 * Else, if there was no previous SGM, it now contains slot 0.
		 *
		 * Otherwise, SGM still contains the same slot.
		 */
		if (priv->mt_state_lost ||
		    (priv->agm_pending && old->sgm <= 0))
			synaptics_mt_state_set(mt_state, 1, 1, -1);
		else if (old->sgm == -1)
			synaptics_mt_state_set(mt_state, 1, 0, -1);
		break;
	case 2:
		/*
		 * If mt_state_lost, we don't know which finger SGM contains.
		 *
		 * So, report 1 finger, but with both slots empty.
		 * We will use slot 1 on subsequent 1->1
		 */
		if (priv->mt_state_lost) {
			synaptics_mt_state_set(mt_state, 1, -1, -1);
			break;
		}
		/*
		 * Since the last AGM was NOT (0,0,0), it was the finger in
		 * slot 0 that has been removed.
		 * So, SGM now contains previous AGM's slot, and AGM is now
		 * empty.
		 */
		synaptics_mt_state_set(mt_state, 1, old->agm, -1);
		break;
	case 3:
		/*
		 * Since last AGM was not (0,0,0), we don't know which finger
		 * is left.
		 *
		 * So, report 1 finger, but with both slots empty.
		 * We will use slot 1 on subsequent 1->1
		 */
		synaptics_mt_state_set(mt_state, 1, -1, -1);
		priv->mt_state_lost = true;
		break;
	case 4:
	case 5:
		/* mt_state was updated by AGM-CONTACT packet */
		break;
	}
}

/* Handle case where mt_state->count = 2 */
static void synaptics_image_sensor_2f(struct synaptics_data *priv,
				      struct synaptics_mt_state *mt_state)
{
	struct synaptics_mt_state *old = &priv->mt_state;

	switch (old->count) {
	case 0:
		synaptics_mt_state_set(mt_state, 2, 0, 1);
		break;
	case 1:
		/*
		 * If previous SGM contained slot 1 or higher, SGM now contains
		 * slot 0 (the newly touching finger) and AGM contains SGM's
		 * previous slot.
		 *
		 * Otherwise, SGM still contains slot 0 and AGM now contains
		 * slot 1.
		 */
		if (old->sgm >= 1)
			synaptics_mt_state_set(mt_state, 2, 0, old->sgm);
		else
			synaptics_mt_state_set(mt_state, 2, 0, 1);
		break;
	case 2:
		/*
		 * If mt_state_lost, SGM now contains either finger 1 or 2, but
		 * we don't know which.
		 * So, we just assume that the SGM contains slot 0 and AGM 1.
		 */
		if (priv->mt_state_lost)
			synaptics_mt_state_set(mt_state, 2, 0, 1);
		/*
		 * Otherwise, use the same mt_state, since it either hasn't
		 * changed, or was updated by a recently received AGM-CONTACT
		 * packet.
		 */
		break;
	case 3:
		/*
		 * 3->2 transitions have two unsolvable problems:
		 *  1) no indication is given which finger was removed
		 *  2) no way to tell if agm packet was for finger 3
		 *     before 3->2, or finger 2 after 3->2.
		 *
		 * So, report 2 fingers, but empty all slots.
		 * We will guess slots [0,1] on subsequent 2->2.
		 */
		synaptics_mt_state_set(mt_state, 2, -1, -1);
		priv->mt_state_lost = true;
		break;
	case 4:
	case 5:
		/* mt_state was updated by AGM-CONTACT packet */
		break;
	}
}

/* Handle case where mt_state->count = 3 */
static void synaptics_image_sensor_3f(struct synaptics_data *priv,
				      struct synaptics_mt_state *mt_state)
{
	struct synaptics_mt_state *old = &priv->mt_state;

	switch (old->count) {
	case 0:
		synaptics_mt_state_set(mt_state, 3, 0, 2);
		break;
	case 1:
		/*
		 * If previous SGM contained slot 2 or higher, SGM now contains
		 * slot 0 (one of the newly touching fingers) and AGM contains
		 * SGM's previous slot.
		 *
		 * Otherwise, SGM now contains slot 0 and AGM contains slot 2.
		 */
		if (old->sgm >= 2)
			synaptics_mt_state_set(mt_state, 3, 0, old->sgm);
		else
			synaptics_mt_state_set(mt_state, 3, 0, 2);
		break;
	case 2:
		/*
		 * If the AGM previously contained slot 3 or higher, then the
		 * newly touching finger is in the lowest available slot.
		 *
		 * If SGM was previously 1 or higher, then the new SGM is
		 * now slot 0 (with a new finger), otherwise, the new finger
		 * is now in a hidden slot between 0 and AGM's slot.
		 *
		 * In all such cases, the SGM now contains slot 0, and the AGM
		 * continues to contain the same slot as before.
		 */
		if (old->agm >= 3) {
			synaptics_mt_state_set(mt_state, 3, 0, old->agm);
			break;
		}

		/*
		 * After some 3->1 and all 3->2 transitions, we lose track
		 * of which slot is reported by SGM and AGM.
		 *
		 * For 2->3 in this state, report 3 fingers, but empty all
		 * slots, and we will guess (0,2) on a subsequent 0->3.
		 *
		 * To userspace, the resulting transition will look like:
		 *    2:[0,1] -> 3:[-1,-1] -> 3:[0,2]
		 */
		if (priv->mt_state_lost) {
			synaptics_mt_state_set(mt_state, 3, -1, -1);
			break;
		}

		/*
		 * If the (SGM,AGM) really previously contained slots (0, 1),
		 * then we cannot know what slot was just reported by the AGM,
		 * because the 2->3 transition can occur either before or after
		 * the AGM packet. Thus, this most recent AGM could contain
		 * either the same old slot 1 or the new slot 2.
		 * Subsequent AGMs will be reporting slot 2.
		 *
		 * To userspace, the resulting transition will look like:
		 *    2:[0,1] -> 3:[0,-1] -> 3:[0,2]
		 */
		synaptics_mt_state_set(mt_state, 3, 0, -1);
		break;
	case 3:
		/*
		 * If, for whatever reason, the previous agm was invalid,
		 * Assume SGM now contains slot 0, AGM now contains slot 2.
		 */
		if (old->agm <= 2)
			synaptics_mt_state_set(mt_state, 3, 0, 2);
		/*
		 * mt_state either hasn't changed, or was updated by a recently
		 * received AGM-CONTACT packet.
		 */
		break;

	case 4:
	case 5:
		/* mt_state was updated by AGM-CONTACT packet */
		break;
	}
}

/* Handle case where mt_state->count = 4, or = 5 */
static void synaptics_image_sensor_45f(struct synaptics_data *priv,
				       struct synaptics_mt_state *mt_state)
{
	/* mt_state was updated correctly by AGM-CONTACT packet */
	priv->mt_state_lost = false;
}

static void synaptics_image_sensor_process(struct psmouse *psmouse,
					   struct synaptics_hw_state *sgm)
{
	struct synaptics_data *priv = psmouse->private;
	struct synaptics_hw_state *agm = &priv->agm;
	struct synaptics_mt_state mt_state;

	/* Initialize using current mt_state (as updated by last agm) */
	mt_state = agm->mt_state;

	/*
	 * Update mt_state using the new finger count and current mt_state.
	 */
	if (sgm->z == 0)
		synaptics_image_sensor_0f(priv, &mt_state);
	else if (sgm->w >= 4)
		synaptics_image_sensor_1f(priv, &mt_state);
	else if (sgm->w == 0)
		synaptics_image_sensor_2f(priv, &mt_state);
	else if (sgm->w == 1 && mt_state.count <= 3)
		synaptics_image_sensor_3f(priv, &mt_state);
	else
		synaptics_image_sensor_45f(priv, &mt_state);

	/* Send resulting input events to user space */
	synaptics_report_mt_data(psmouse, &mt_state, sgm);

	/* Store updated mt_state */
	priv->mt_state = agm->mt_state = mt_state;
	priv->agm_pending = false;
}

static void synaptics_profile_sensor_process(struct psmouse *psmouse,
					     struct synaptics_hw_state *sgm,
					     int num_fingers)
{
	struct input_dev *dev = psmouse->dev;
	struct synaptics_data *priv = psmouse->private;
	struct synaptics_hw_state *hw[2] = { sgm, &priv->agm };
	struct input_mt_pos pos[2];
	int slot[2], nsemi, i;

	nsemi = clamp_val(num_fingers, 0, 2);

	for (i = 0; i < nsemi; i++) {
		pos[i].x = hw[i]->x;
		pos[i].y = synaptics_invert_y(hw[i]->y);
	}

	input_mt_assign_slots(dev, slot, pos, nsemi);

	for (i = 0; i < nsemi; i++) {
		input_mt_slot(dev, slot[i]);
		input_mt_report_slot_state(dev, MT_TOOL_FINGER, true);
		input_report_abs(dev, ABS_MT_POSITION_X, pos[i].x);
		input_report_abs(dev, ABS_MT_POSITION_Y, pos[i].y);
		input_report_abs(dev, ABS_MT_PRESSURE, hw[i]->z);
	}

	input_mt_drop_unused(dev);
	input_mt_report_pointer_emulation(dev, false);
	input_mt_report_finger_count(dev, num_fingers);

	synaptics_report_buttons(psmouse, sgm);

	input_sync(dev);
}

/*
 *  called for each full received packet from the touchpad
 */
static void synaptics_process_packet(struct psmouse *psmouse)
{
	struct input_dev *dev = psmouse->dev;
	struct synaptics_data *priv = psmouse->private;
	struct synaptics_hw_state hw;
	int num_fingers;
	int finger_width;

	if (synaptics_parse_hw_state(psmouse->packet, priv, &hw))
		return;

	if (SYN_CAP_IMAGE_SENSOR(priv->ext_cap_0c)) {
		synaptics_image_sensor_process(psmouse, &hw);
		return;
	}

	if (hw.scroll) {
		priv->scroll += hw.scroll;

		while (priv->scroll >= 4) {
			input_report_key(dev, BTN_BACK, !hw.down);
			input_sync(dev);
			input_report_key(dev, BTN_BACK, hw.down);
			input_sync(dev);
			priv->scroll -= 4;
		}
		while (priv->scroll <= -4) {
			input_report_key(dev, BTN_FORWARD, !hw.up);
			input_sync(dev);
			input_report_key(dev, BTN_FORWARD, hw.up);
			input_sync(dev);
			priv->scroll += 4;
		}
		return;
	}

	if (hw.z > 0 && hw.x > 1) {
		num_fingers = 1;
		finger_width = 5;
		if (SYN_CAP_EXTENDED(priv->capabilities)) {
			switch (hw.w) {
			case 0 ... 1:
				if (SYN_CAP_MULTIFINGER(priv->capabilities))
					num_fingers = hw.w + 2;
				break;
			case 2:
				if (SYN_MODEL_PEN(priv->model_id))
					;   /* Nothing, treat a pen as a single finger */
				break;
			case 4 ... 15:
				if (SYN_CAP_PALMDETECT(priv->capabilities))
					finger_width = hw.w;
				break;
			}
		}
	} else {
		num_fingers = 0;
		finger_width = 0;
	}

	if (cr48_profile_sensor) {
		synaptics_profile_sensor_process(psmouse, &hw, num_fingers);
		return;
	}

	if (SYN_CAP_ADV_GESTURE(priv->ext_cap_0c))
		synaptics_report_semi_mt_data(dev, &hw, &priv->agm,
					      num_fingers);

	/* Post events
	 * BTN_TOUCH has to be first as mousedev relies on it when doing
	 * absolute -> relative conversion
	 */
	if (hw.z > 30) input_report_key(dev, BTN_TOUCH, 1);
	if (hw.z < 25) input_report_key(dev, BTN_TOUCH, 0);

	if (num_fingers > 0) {
		input_report_abs(dev, ABS_X, hw.x);
		input_report_abs(dev, ABS_Y, synaptics_invert_y(hw.y));
	}
	input_report_abs(dev, ABS_PRESSURE, hw.z);

	if (SYN_CAP_PALMDETECT(priv->capabilities))
		input_report_abs(dev, ABS_TOOL_WIDTH, finger_width);

	input_report_key(dev, BTN_TOOL_FINGER, num_fingers == 1);
	if (SYN_CAP_MULTIFINGER(priv->capabilities)) {
		input_report_key(dev, BTN_TOOL_DOUBLETAP, num_fingers == 2);
		input_report_key(dev, BTN_TOOL_TRIPLETAP, num_fingers == 3);
	}

	synaptics_report_buttons(psmouse, &hw);

	input_sync(dev);
}

static int synaptics_validate_byte(struct psmouse *psmouse,
				   int idx, unsigned char pkt_type)
{
	static const unsigned char newabs_mask[]	= { 0xC8, 0x00, 0x00, 0xC8, 0x00 };
	static const unsigned char newabs_rel_mask[]	= { 0xC0, 0x00, 0x00, 0xC0, 0x00 };
	static const unsigned char newabs_rslt[]	= { 0x80, 0x00, 0x00, 0xC0, 0x00 };
	static const unsigned char oldabs_mask[]	= { 0xC0, 0x60, 0x00, 0xC0, 0x60 };
	static const unsigned char oldabs_rslt[]	= { 0xC0, 0x00, 0x00, 0x80, 0x00 };
	const char *packet = psmouse->packet;

	if (idx < 0 || idx > 4)
		return 0;

	switch (pkt_type) {

	case SYN_NEWABS:
	case SYN_NEWABS_RELAXED:
		return (packet[idx] & newabs_rel_mask[idx]) == newabs_rslt[idx];

	case SYN_NEWABS_STRICT:
		return (packet[idx] & newabs_mask[idx]) == newabs_rslt[idx];

	case SYN_OLDABS:
		return (packet[idx] & oldabs_mask[idx]) == oldabs_rslt[idx];

	default:
		psmouse_err(psmouse, "unknown packet type %d\n", pkt_type);
		return 0;
	}
}

static unsigned char synaptics_detect_pkt_type(struct psmouse *psmouse)
{
	int i;

	for (i = 0; i < 5; i++)
		if (!synaptics_validate_byte(psmouse, i, SYN_NEWABS_STRICT)) {
			psmouse_info(psmouse, "using relaxed packet validation\n");
			return SYN_NEWABS_RELAXED;
		}

	return SYN_NEWABS_STRICT;
}

static psmouse_ret_t synaptics_process_byte(struct psmouse *psmouse)
{
	struct synaptics_data *priv = psmouse->private;

	if (psmouse->pktcnt >= 6) { /* Full packet received */
		if (unlikely(priv->pkt_type == SYN_NEWABS))
			priv->pkt_type = synaptics_detect_pkt_type(psmouse);

		if (SYN_CAP_PASS_THROUGH(priv->capabilities) &&
		    synaptics_is_pt_packet(psmouse->packet)) {
			if (priv->pt_port)
				synaptics_pass_pt_packet(priv->pt_port, psmouse->packet);
		} else
			synaptics_process_packet(psmouse);

		return PSMOUSE_FULL_PACKET;
	}

	return synaptics_validate_byte(psmouse, psmouse->pktcnt - 1, priv->pkt_type) ?
		PSMOUSE_GOOD_DATA : PSMOUSE_BAD_DATA;
}

/*****************************************************************************
 *	Driver initialization/cleanup functions
 ****************************************************************************/
static void set_abs_position_params(struct input_dev *dev,
				    struct synaptics_data *priv, int x_code,
				    int y_code)
{
	int x_min = priv->x_min ?: XMIN_NOMINAL;
	int x_max = priv->x_max ?: XMAX_NOMINAL;
	int y_min = priv->y_min ?: YMIN_NOMINAL;
	int y_max = priv->y_max ?: YMAX_NOMINAL;
	int fuzz = SYN_CAP_REDUCED_FILTERING(priv->ext_cap_0c) ?
			SYN_REDUCED_FILTER_FUZZ : 0;

	input_set_abs_params(dev, x_code, x_min, x_max, fuzz, 0);
	input_set_abs_params(dev, y_code, y_min, y_max, fuzz, 0);
	input_abs_set_res(dev, x_code, priv->x_res);
	input_abs_set_res(dev, y_code, priv->y_res);
}

static void set_input_params(struct psmouse *psmouse,
			     struct synaptics_data *priv)
{
	struct input_dev *dev = psmouse->dev;
	int i;

	/* Things that apply to both modes */
	__set_bit(INPUT_PROP_POINTER, dev->propbit);
	__set_bit(EV_KEY, dev->evbit);
	__set_bit(BTN_LEFT, dev->keybit);
	__set_bit(BTN_RIGHT, dev->keybit);

	if (SYN_CAP_MIDDLE_BUTTON(priv->capabilities))
		__set_bit(BTN_MIDDLE, dev->keybit);

	if (!priv->absolute_mode) {
		/* Relative mode */
		__set_bit(EV_REL, dev->evbit);
		__set_bit(REL_X, dev->relbit);
		__set_bit(REL_Y, dev->relbit);
		return;
	}

	/* Absolute mode */
	__set_bit(EV_ABS, dev->evbit);
	set_abs_position_params(dev, priv, ABS_X, ABS_Y);
	input_set_abs_params(dev, ABS_PRESSURE, 0, 255, 0, 0);

	if (cr48_profile_sensor)
		input_set_abs_params(dev, ABS_MT_PRESSURE, 0, 255, 0, 0);

	if (SYN_CAP_IMAGE_SENSOR(priv->ext_cap_0c)) {
		set_abs_position_params(dev, priv, ABS_MT_POSITION_X,
					ABS_MT_POSITION_Y);
		/* Image sensors can report per-contact pressure */
		input_set_abs_params(dev, ABS_MT_PRESSURE, 0, 255, 0, 0);
		input_mt_init_slots(dev, 2, INPUT_MT_POINTER);

		/* Image sensors can signal 4 and 5 finger clicks */
		__set_bit(BTN_TOOL_QUADTAP, dev->keybit);
		__set_bit(BTN_TOOL_QUINTTAP, dev->keybit);
	} else if (SYN_CAP_ADV_GESTURE(priv->ext_cap_0c)) {
		set_abs_position_params(dev, priv, ABS_MT_POSITION_X,
					ABS_MT_POSITION_Y);
		/*
		 * Profile sensor in CR-48 tracks contacts reasonably well,
		 * other non-image sensors with AGM use semi-mt.
		 */
		input_mt_init_slots(dev, 2,
				    INPUT_MT_POINTER |
				    (cr48_profile_sensor ?
					INPUT_MT_TRACK : INPUT_MT_SEMI_MT));
	}

	if (SYN_CAP_PALMDETECT(priv->capabilities))
		input_set_abs_params(dev, ABS_TOOL_WIDTH, 0, 15, 0, 0);

	__set_bit(BTN_TOUCH, dev->keybit);
	__set_bit(BTN_TOOL_FINGER, dev->keybit);

	if (SYN_CAP_MULTIFINGER(priv->capabilities)) {
		__set_bit(BTN_TOOL_DOUBLETAP, dev->keybit);
		__set_bit(BTN_TOOL_TRIPLETAP, dev->keybit);
	}

	if (SYN_CAP_FOUR_BUTTON(priv->capabilities) ||
	    SYN_CAP_MIDDLE_BUTTON(priv->capabilities)) {
		__set_bit(BTN_FORWARD, dev->keybit);
		__set_bit(BTN_BACK, dev->keybit);
	}

	for (i = 0; i < SYN_CAP_MULTI_BUTTON_NO(priv->ext_cap); i++)
		__set_bit(BTN_0 + i, dev->keybit);

	__clear_bit(EV_REL, dev->evbit);
	__clear_bit(REL_X, dev->relbit);
	__clear_bit(REL_Y, dev->relbit);

	if (SYN_CAP_CLICKPAD(priv->ext_cap_0c)) {
		__set_bit(INPUT_PROP_BUTTONPAD, dev->propbit);
		if (psmouse_matches_pnp_id(psmouse, topbuttonpad_pnp_ids))
			__set_bit(INPUT_PROP_TOPBUTTONPAD, dev->propbit);
		/* Clickpads report only left button */
		__clear_bit(BTN_RIGHT, dev->keybit);
		__clear_bit(BTN_MIDDLE, dev->keybit);
	}
}

static ssize_t synaptics_show_disable_gesture(struct psmouse *psmouse,
					      void *data, char *buf)
{
	struct synaptics_data *priv = psmouse->private;

	return sprintf(buf, "%c\n", priv->disable_gesture ? '1' : '0');
}

static ssize_t synaptics_set_disable_gesture(struct psmouse *psmouse,
					     void *data, const char *buf,
					     size_t len)
{
	struct synaptics_data *priv = psmouse->private;
	unsigned int value;
	int err;

	err = kstrtouint(buf, 10, &value);
	if (err)
		return err;

	if (value > 1)
		return -EINVAL;

	if (value == priv->disable_gesture)
		return len;

	priv->disable_gesture = value;
	if (value)
		priv->mode |= SYN_BIT_DISABLE_GESTURE;
	else
		priv->mode &= ~SYN_BIT_DISABLE_GESTURE;

	if (synaptics_mode_cmd(psmouse, priv->mode))
		return -EIO;

	return len;
}

PSMOUSE_DEFINE_ATTR(disable_gesture, S_IWUSR | S_IRUGO, NULL,
		    synaptics_show_disable_gesture,
		    synaptics_set_disable_gesture);

static void synaptics_disconnect(struct psmouse *psmouse)
{
	struct synaptics_data *priv = psmouse->private;

	if (!priv->absolute_mode && SYN_ID_DISGEST_SUPPORTED(priv->identity))
		device_remove_file(&psmouse->ps2dev.serio->dev,
				   &psmouse_attr_disable_gesture.dattr);

	synaptics_reset(psmouse);
	kfree(priv);
	psmouse->private = NULL;
}

static int synaptics_reconnect(struct psmouse *psmouse)
{
	struct synaptics_data *priv = psmouse->private;
	struct synaptics_data old_priv = *priv;
	unsigned char param[2];
	int retry = 0;
	int error;

	do {
		psmouse_reset(psmouse);
		if (retry) {
			/*
			 * On some boxes, right after resuming, the touchpad
			 * needs some time to finish initializing (I assume
			 * it needs time to calibrate) and start responding
			 * to Synaptics-specific queries, so let's wait a
			 * bit.
			 */
			ssleep(1);
		}
		ps2_command(&psmouse->ps2dev, param, PSMOUSE_CMD_GETID);
		error = synaptics_detect(psmouse, 0);
	} while (error && ++retry < 3);

	if (error)
		return -1;

	if (retry > 1)
		psmouse_dbg(psmouse, "reconnected after %d tries\n", retry);

	if (synaptics_query_hardware(psmouse)) {
		psmouse_err(psmouse, "Unable to query device.\n");
		return -1;
	}

	if (synaptics_set_mode(psmouse)) {
		psmouse_err(psmouse, "Unable to initialize device.\n");
		return -1;
	}

	if (old_priv.identity != priv->identity ||
	    old_priv.model_id != priv->model_id ||
	    old_priv.capabilities != priv->capabilities ||
	    old_priv.ext_cap != priv->ext_cap) {
		psmouse_err(psmouse,
			    "hardware appears to be different: id(%ld-%ld), model(%ld-%ld), caps(%lx-%lx), ext(%lx-%lx).\n",
			    old_priv.identity, priv->identity,
			    old_priv.model_id, priv->model_id,
			    old_priv.capabilities, priv->capabilities,
			    old_priv.ext_cap, priv->ext_cap);
		return -1;
	}

	return 0;
}

static bool impaired_toshiba_kbc;

static const struct dmi_system_id toshiba_dmi_table[] __initconst = {
#if defined(CONFIG_DMI) && defined(CONFIG_X86)
	{
		/* Toshiba Satellite */
		.matches = {
			DMI_MATCH(DMI_SYS_VENDOR, "TOSHIBA"),
			DMI_MATCH(DMI_PRODUCT_NAME, "Satellite"),
		},
	},
	{
		/* Toshiba Dynabook */
		.matches = {
			DMI_MATCH(DMI_SYS_VENDOR, "TOSHIBA"),
			DMI_MATCH(DMI_PRODUCT_NAME, "dynabook"),
		},
	},
	{
		/* Toshiba Portege M300 */
		.matches = {
			DMI_MATCH(DMI_SYS_VENDOR, "TOSHIBA"),
			DMI_MATCH(DMI_PRODUCT_NAME, "PORTEGE M300"),
		},

	},
	{
		/* Toshiba Portege M300 */
		.matches = {
			DMI_MATCH(DMI_SYS_VENDOR, "TOSHIBA"),
			DMI_MATCH(DMI_PRODUCT_NAME, "Portable PC"),
			DMI_MATCH(DMI_PRODUCT_VERSION, "Version 1.0"),
		},

	},
#endif
	{ }
};

static bool broken_olpc_ec;

static const struct dmi_system_id olpc_dmi_table[] __initconst = {
#if defined(CONFIG_DMI) && defined(CONFIG_OLPC)
	{
		/* OLPC XO-1 or XO-1.5 */
		.matches = {
			DMI_MATCH(DMI_SYS_VENDOR, "OLPC"),
			DMI_MATCH(DMI_PRODUCT_NAME, "XO"),
		},
	},
#endif
	{ }
};

static const struct dmi_system_id __initconst cr48_dmi_table[] = {
#if defined(CONFIG_DMI) && defined(CONFIG_X86)
	{
		/* Cr-48 Chromebook (Codename Mario) */
		.matches = {
			DMI_MATCH(DMI_SYS_VENDOR, "IEC"),
			DMI_MATCH(DMI_PRODUCT_NAME, "Mario"),
		},
	},
#endif
	{ }
};

static const struct dmi_system_id forcepad_dmi_table[] __initconst = {
#if defined(CONFIG_DMI) && defined(CONFIG_X86)
	{
		.matches = {
			DMI_MATCH(DMI_SYS_VENDOR, "Hewlett-Packard"),
			DMI_MATCH(DMI_PRODUCT_NAME, "HP EliteBook Folio 1040 G1"),
		},
	},
#endif
	{ }
};

void __init synaptics_module_init(void)
{
	impaired_toshiba_kbc = dmi_check_system(toshiba_dmi_table);
	broken_olpc_ec = dmi_check_system(olpc_dmi_table);
	cr48_profile_sensor = dmi_check_system(cr48_dmi_table);

	/*
	 * Unfortunately ForcePad capability is not exported over PS/2,
	 * so we have to resort to checking DMI.
	 */
	is_forcepad = dmi_check_system(forcepad_dmi_table);
}

static int __synaptics_init(struct psmouse *psmouse, bool absolute_mode)
{
	struct synaptics_data *priv;
	int err = -1;

	/*
	 * The OLPC XO has issues with Synaptics' absolute mode; the constant
	 * packet spew overloads the EC such that key presses on the keyboard
	 * are missed.  Given that, don't even attempt to use Absolute mode.
	 * Relative mode seems to work just fine.
	 */
	if (absolute_mode && broken_olpc_ec) {
		psmouse_info(psmouse,
			     "OLPC XO detected, not enabling Synaptics protocol.\n");
		return -ENODEV;
	}

	psmouse->private = priv = kzalloc(sizeof(struct synaptics_data), GFP_KERNEL);
	if (!priv)
		return -ENOMEM;

	psmouse_reset(psmouse);

	if (synaptics_query_hardware(psmouse)) {
		psmouse_err(psmouse, "Unable to query device.\n");
		goto init_fail;
	}

	priv->absolute_mode = absolute_mode;
	if (SYN_ID_DISGEST_SUPPORTED(priv->identity))
		priv->disable_gesture = true;

	if (synaptics_set_mode(psmouse)) {
		psmouse_err(psmouse, "Unable to initialize device.\n");
		goto init_fail;
	}

	priv->pkt_type = SYN_MODEL_NEWABS(priv->model_id) ? SYN_NEWABS : SYN_OLDABS;

	psmouse_info(psmouse,
		     "Touchpad model: %ld, fw: %ld.%ld, id: %#lx, caps: %#lx/%#lx/%#lx, board id: %lu, fw id: %lu\n",
		     SYN_ID_MODEL(priv->identity),
		     SYN_ID_MAJOR(priv->identity), SYN_ID_MINOR(priv->identity),
		     priv->model_id,
		     priv->capabilities, priv->ext_cap, priv->ext_cap_0c,
		     priv->board_id, priv->firmware_id);

	set_input_params(psmouse, priv);

	/*
	 * Encode touchpad model so that it can be used to set
	 * input device->id.version and be visible to userspace.
	 * Because version is __u16 we have to drop something.
	 * Hardware info bits seem to be good candidates as they
	 * are documented to be for Synaptics corp. internal use.
	 */
	psmouse->model = ((priv->model_id & 0x00ff0000) >> 8) |
			  (priv->model_id & 0x000000ff);

	if (absolute_mode) {
		psmouse->protocol_handler = synaptics_process_byte;
		psmouse->pktsize = 6;
	} else {
		/* Relative mode follows standard PS/2 mouse protocol */
		psmouse->protocol_handler = psmouse_process_byte;
		psmouse->pktsize = 3;
	}

	psmouse->set_rate = synaptics_set_rate;
	psmouse->disconnect = synaptics_disconnect;
	psmouse->reconnect = synaptics_reconnect;
	psmouse->cleanup = synaptics_reset;
	/* Synaptics can usually stay in sync without extra help */
	psmouse->resync_time = 0;

	if (SYN_CAP_PASS_THROUGH(priv->capabilities))
		synaptics_pt_create(psmouse);

	/*
	 * Toshiba's KBC seems to have trouble handling data from
	 * Synaptics at full rate.  Switch to a lower rate (roughly
	 * the same rate as a standard PS/2 mouse).
	 */
	if (psmouse->rate >= 80 && impaired_toshiba_kbc) {
		psmouse_info(psmouse,
			     "Toshiba %s detected, limiting rate to 40pps.\n",
			     dmi_get_system_info(DMI_PRODUCT_NAME));
		psmouse->rate = 40;
	}

	if (!priv->absolute_mode && SYN_ID_DISGEST_SUPPORTED(priv->identity)) {
		err = device_create_file(&psmouse->ps2dev.serio->dev,
					 &psmouse_attr_disable_gesture.dattr);
		if (err) {
			psmouse_err(psmouse,
				    "Failed to create disable_gesture attribute (%d)",
				    err);
			goto init_fail;
		}
	}

	return 0;

 init_fail:
	kfree(priv);
	return err;
}

int synaptics_init(struct psmouse *psmouse)
{
	return __synaptics_init(psmouse, true);
}

int synaptics_init_relative(struct psmouse *psmouse)
{
	return __synaptics_init(psmouse, false);
}

bool synaptics_supported(void)
{
	return true;
}

#else /* CONFIG_MOUSE_PS2_SYNAPTICS */

void __init synaptics_module_init(void)
{
}

int synaptics_init(struct psmouse *psmouse)
{
	return -ENOSYS;
}

bool synaptics_supported(void)
{
	return false;
}

#endif /* CONFIG_MOUSE_PS2_SYNAPTICS */<|MERGE_RESOLUTION|>--- conflicted
+++ resolved
@@ -638,11 +638,7 @@
 		hw->left  = (buf[0] & 0x01) ? 1 : 0;
 		hw->right = (buf[0] & 0x02) ? 1 : 0;
 
-<<<<<<< HEAD
-		if (SYN_CAP_FORCEPAD(priv->ext_cap_0c)) {
-=======
 		if (is_forcepad) {
->>>>>>> 68da1664
 			/*
 			 * ForcePads, like Clickpads, use middle button
 			 * bits to report primary button clicks.
