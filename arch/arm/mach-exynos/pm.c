/*
 * Copyright (c) 2011-2012 Samsung Electronics Co., Ltd.
 *		http://www.samsung.com
 *
 * EXYNOS - Power Management support
 *
 * Based on arch/arm/mach-s3c2410/pm.c
 * Copyright (c) 2006 Simtec Electronics
 *	Ben Dooks <ben@simtec.co.uk>
 *
 * This program is free software; you can redistribute it and/or modify
 * it under the terms of the GNU General Public License version 2 as
 * published by the Free Software Foundation.
*/

#include <linux/init.h>
#include <linux/suspend.h>
#include <linux/syscore_ops.h>
#include <linux/cpu_pm.h>
#include <linux/io.h>
#include <linux/irqchip/arm-gic.h>
#include <linux/err.h>
#include <linux/clk.h>

#include <asm/cacheflush.h>
#include <asm/hardware/cache-l2x0.h>
#include <asm/smp_scu.h>
#include <asm/suspend.h>

#include <plat/pm-common.h>
#include <plat/pll.h>
#include <plat/regs-srom.h>

#include <mach/map.h>

#include "common.h"
#include "regs-pmu.h"

/**
 * struct exynos_wkup_irq - Exynos GIC to PMU IRQ mapping
 * @hwirq: Hardware IRQ signal of the GIC
 * @mask: Mask in PMU wake-up mask register
 */
struct exynos_wkup_irq {
	unsigned int hwirq;
	u32 mask;
};

static struct sleep_save exynos5_sys_save[] = {
	SAVE_ITEM(EXYNOS5_SYS_I2C_CFG),
};

static struct sleep_save exynos_core_save[] = {
	/* SROM side */
	SAVE_ITEM(S5P_SROM_BW),
	SAVE_ITEM(S5P_SROM_BC0),
	SAVE_ITEM(S5P_SROM_BC1),
	SAVE_ITEM(S5P_SROM_BC2),
	SAVE_ITEM(S5P_SROM_BC3),
};

/*
 * GIC wake-up support
 */

static u32 exynos_irqwake_intmask = 0xffffffff;

static const struct exynos_wkup_irq exynos4_wkup_irq[] = {
	{ 76, BIT(1) }, /* RTC alarm */
	{ 77, BIT(2) }, /* RTC tick */
	{ /* sentinel */ },
};

static const struct exynos_wkup_irq exynos5250_wkup_irq[] = {
	{ 75, BIT(1) }, /* RTC alarm */
	{ 76, BIT(2) }, /* RTC tick */
	{ /* sentinel */ },
};

static int exynos_irq_set_wake(struct irq_data *data, unsigned int state)
{
	const struct exynos_wkup_irq *wkup_irq;

	if (soc_is_exynos5250())
		wkup_irq = exynos5250_wkup_irq;
	else
		wkup_irq = exynos4_wkup_irq;

	while (wkup_irq->mask) {
		if (wkup_irq->hwirq == data->hwirq) {
			if (!state)
				exynos_irqwake_intmask |= wkup_irq->mask;
			else
				exynos_irqwake_intmask &= ~wkup_irq->mask;
			return 0;
		}
		++wkup_irq;
	}

	return -ENOENT;
}

/**
 * exynos_core_power_down : power down the specified cpu
 * @cpu : the cpu to power down
 *
 * Power down the specified cpu. The sequence must be finished by a
 * call to cpu_do_idle()
 *
 */
void exynos_cpu_power_down(int cpu)
{
	__raw_writel(0, EXYNOS_ARM_CORE_CONFIGURATION(cpu));
}

/**
 * exynos_cpu_power_up : power up the specified cpu
 * @cpu : the cpu to power up
 *
 * Power up the specified cpu
 */
void exynos_cpu_power_up(int cpu)
{
	__raw_writel(S5P_CORE_LOCAL_PWR_EN,
		     EXYNOS_ARM_CORE_CONFIGURATION(cpu));
}

/**
 * exynos_cpu_power_state : returns the power state of the cpu
 * @cpu : the cpu to retrieve the power state from
 *
 */
int exynos_cpu_power_state(int cpu)
{
	return (__raw_readl(EXYNOS_ARM_CORE_STATUS(cpu)) &
			S5P_CORE_LOCAL_PWR_EN);
}

/**
 * exynos_cluster_power_down : power down the specified cluster
 * @cluster : the cluster to power down
 */
void exynos_cluster_power_down(int cluster)
{
	__raw_writel(0, EXYNOS_COMMON_CONFIGURATION(cluster));
}

/**
 * exynos_cluster_power_up : power up the specified cluster
 * @cluster : the cluster to power up
 */
void exynos_cluster_power_up(int cluster)
{
	__raw_writel(S5P_CORE_LOCAL_PWR_EN,
		     EXYNOS_COMMON_CONFIGURATION(cluster));
}

/**
 * exynos_cluster_power_state : returns the power state of the cluster
 * @cluster : the cluster to retrieve the power state from
 *
 */
int exynos_cluster_power_state(int cluster)
{
	return (__raw_readl(EXYNOS_COMMON_STATUS(cluster)) &
			S5P_CORE_LOCAL_PWR_EN);
}

<<<<<<< HEAD
=======
#define EXYNOS_BOOT_VECTOR_ADDR	(samsung_rev() == EXYNOS4210_REV_1_1 ? \
			S5P_INFORM7 : (samsung_rev() == EXYNOS4210_REV_1_0 ? \
			(sysram_base_addr + 0x24) : S5P_INFORM0))
#define EXYNOS_BOOT_VECTOR_FLAG	(samsung_rev() == EXYNOS4210_REV_1_1 ? \
			S5P_INFORM6 : (samsung_rev() == EXYNOS4210_REV_1_0 ? \
			(sysram_base_addr + 0x20) : S5P_INFORM1))

#define S5P_CHECK_AFTR  0xFCBA0D10
#define S5P_CHECK_SLEEP 0x00000BAD

/* Ext-GIC nIRQ/nFIQ is the only wakeup source in AFTR */
static void exynos_set_wakeupmask(long mask)
{
	__raw_writel(mask, S5P_WAKEUP_MASK);
}

static void exynos_cpu_set_boot_vector(long flags)
{
	__raw_writel(virt_to_phys(exynos_cpu_resume), EXYNOS_BOOT_VECTOR_ADDR);
	__raw_writel(flags, EXYNOS_BOOT_VECTOR_FLAG);
}

void exynos_enter_aftr(void)
{
	exynos_set_wakeupmask(0x0000ff3e);
	exynos_cpu_set_boot_vector(S5P_CHECK_AFTR);
	/* Set value of power down register for aftr mode */
	exynos_sys_powerdown_conf(SYS_AFTR);
}

>>>>>>> 45e70b7d
/* For Cortex-A9 Diagnostic and Power control register */
static unsigned int save_arm_register[2];

static void exynos_cpu_save_register(void)
{
	unsigned long tmp;

	/* Save Power control register */
	asm ("mrc p15, 0, %0, c15, c0, 0"
	     : "=r" (tmp) : : "cc");

	save_arm_register[0] = tmp;

	/* Save Diagnostic register */
	asm ("mrc p15, 0, %0, c15, c0, 1"
	     : "=r" (tmp) : : "cc");

	save_arm_register[1] = tmp;
}

static void exynos_cpu_restore_register(void)
{
	unsigned long tmp;

	/* Restore Power control register */
	tmp = save_arm_register[0];

	asm volatile ("mcr p15, 0, %0, c15, c0, 0"
		      : : "r" (tmp)
		      : "cc");

	/* Restore Diagnostic register */
	tmp = save_arm_register[1];

	asm volatile ("mcr p15, 0, %0, c15, c0, 1"
		      : : "r" (tmp)
		      : "cc");
}

static int exynos_cpu_suspend(unsigned long arg)
{
#ifdef CONFIG_CACHE_L2X0
	outer_flush_all();
#endif

	if (soc_is_exynos5250())
		flush_cache_all();

	/* issue the standby signal into the pm unit. */
	cpu_do_idle();

	pr_info("Failed to suspend the system\n");
	return 1; /* Aborting suspend */
}

static void exynos_pm_prepare(void)
{
	unsigned int tmp;

	/* Set wake-up mask registers */
	__raw_writel(exynos_get_eint_wake_mask(), S5P_EINT_WAKEUP_MASK);
	__raw_writel(exynos_irqwake_intmask & ~(1 << 31), S5P_WAKEUP_MASK);

	s3c_pm_do_save(exynos_core_save, ARRAY_SIZE(exynos_core_save));

	if (soc_is_exynos5250()) {
		s3c_pm_do_save(exynos5_sys_save, ARRAY_SIZE(exynos5_sys_save));
		/* Disable USE_RETENTION of JPEG_MEM_OPTION */
		tmp = __raw_readl(EXYNOS5_JPEG_MEM_OPTION);
		tmp &= ~EXYNOS5_OPTION_USE_RETENTION;
		__raw_writel(tmp, EXYNOS5_JPEG_MEM_OPTION);
	}

	/* Set value of power down register for sleep mode */

	exynos_sys_powerdown_conf(SYS_SLEEP);
	__raw_writel(S5P_CHECK_SLEEP, S5P_INFORM1);

	/* ensure at least INFORM0 has the resume address */

	__raw_writel(virt_to_phys(exynos_cpu_resume), S5P_INFORM0);
}

static void exynos_pm_central_suspend(void)
{
	unsigned long tmp;

	/* Setting Central Sequence Register for power down mode */
	tmp = __raw_readl(S5P_CENTRAL_SEQ_CONFIGURATION);
	tmp &= ~S5P_CENTRAL_LOWPWR_CFG;
	__raw_writel(tmp, S5P_CENTRAL_SEQ_CONFIGURATION);
}

static int exynos_pm_suspend(void)
{
	unsigned long tmp;

	exynos_pm_central_suspend();

	/* Setting SEQ_OPTION register */

	tmp = (S5P_USE_STANDBY_WFI0 | S5P_USE_STANDBY_WFE0);
	__raw_writel(tmp, S5P_CENTRAL_SEQ_OPTION);

	if (!soc_is_exynos5250())
		exynos_cpu_save_register();

	return 0;
}

static int exynos_pm_central_resume(void)
{
	unsigned long tmp;

	/*
	 * If PMU failed while entering sleep mode, WFI will be
	 * ignored by PMU and then exiting cpu_do_idle().
	 * S5P_CENTRAL_LOWPWR_CFG bit will not be set automatically
	 * in this situation.
	 */
	tmp = __raw_readl(S5P_CENTRAL_SEQ_CONFIGURATION);
	if (!(tmp & S5P_CENTRAL_LOWPWR_CFG)) {
		tmp |= S5P_CENTRAL_LOWPWR_CFG;
		__raw_writel(tmp, S5P_CENTRAL_SEQ_CONFIGURATION);
		/* clear the wakeup state register */
		__raw_writel(0x0, S5P_WAKEUP_STAT);
		/* No need to perform below restore code */
		return -1;
	}

	return 0;
}

static void exynos_pm_resume(void)
{
	if (exynos_pm_central_resume())
		goto early_wakeup;

	if (!soc_is_exynos5250())
		exynos_cpu_restore_register();

	/* For release retention */

	__raw_writel((1 << 28), S5P_PAD_RET_MAUDIO_OPTION);
	__raw_writel((1 << 28), S5P_PAD_RET_GPIO_OPTION);
	__raw_writel((1 << 28), S5P_PAD_RET_UART_OPTION);
	__raw_writel((1 << 28), S5P_PAD_RET_MMCA_OPTION);
	__raw_writel((1 << 28), S5P_PAD_RET_MMCB_OPTION);
	__raw_writel((1 << 28), S5P_PAD_RET_EBIA_OPTION);
	__raw_writel((1 << 28), S5P_PAD_RET_EBIB_OPTION);

	if (soc_is_exynos5250())
		s3c_pm_do_restore(exynos5_sys_save,
			ARRAY_SIZE(exynos5_sys_save));

	s3c_pm_do_restore_core(exynos_core_save, ARRAY_SIZE(exynos_core_save));

	if (!soc_is_exynos5250())
		scu_enable(S5P_VA_SCU);

early_wakeup:

	/* Clear SLEEP mode set in INFORM1 */
	__raw_writel(0x0, S5P_INFORM1);

	return;
}

static struct syscore_ops exynos_pm_syscore_ops = {
	.suspend	= exynos_pm_suspend,
	.resume		= exynos_pm_resume,
};

/*
 * Suspend Ops
 */

static int exynos_suspend_enter(suspend_state_t state)
{
	int ret;

	s3c_pm_debug_init();

	S3C_PMDBG("%s: suspending the system...\n", __func__);

	S3C_PMDBG("%s: wakeup masks: %08x,%08x\n", __func__,
			exynos_irqwake_intmask, exynos_get_eint_wake_mask());

	if (exynos_irqwake_intmask == -1U
	    && exynos_get_eint_wake_mask() == -1U) {
		pr_err("%s: No wake-up sources!\n", __func__);
		pr_err("%s: Aborting sleep\n", __func__);
		return -EINVAL;
	}

	s3c_pm_save_uarts();
	exynos_pm_prepare();
	flush_cache_all();
	s3c_pm_check_store();

	ret = cpu_suspend(0, exynos_cpu_suspend);
	if (ret)
		return ret;

	s3c_pm_restore_uarts();

	S3C_PMDBG("%s: wakeup stat: %08x\n", __func__,
			__raw_readl(S5P_WAKEUP_STAT));

	s3c_pm_check_restore();

	S3C_PMDBG("%s: resuming the system...\n", __func__);

	return 0;
}

static int exynos_suspend_prepare(void)
{
	s3c_pm_check_prepare();

	return 0;
}

static void exynos_suspend_finish(void)
{
	s3c_pm_check_cleanup();
}

static const struct platform_suspend_ops exynos_suspend_ops = {
	.enter		= exynos_suspend_enter,
	.prepare	= exynos_suspend_prepare,
	.finish		= exynos_suspend_finish,
	.valid		= suspend_valid_only_mem,
};

static int exynos_cpu_pm_notifier(struct notifier_block *self,
				  unsigned long cmd, void *v)
{
	int cpu = smp_processor_id();

	switch (cmd) {
	case CPU_PM_ENTER:
		if (cpu == 0) {
			exynos_pm_central_suspend();
			exynos_cpu_save_register();
		}
		break;

	case CPU_PM_EXIT:
		if (cpu == 0) {
			if (!soc_is_exynos5250())
				scu_enable(S5P_VA_SCU);
			exynos_cpu_restore_register();
			exynos_pm_central_resume();
		}
		break;
	}

	return NOTIFY_OK;
}

static struct notifier_block exynos_cpu_pm_notifier_block = {
	.notifier_call = exynos_cpu_pm_notifier,
};

void __init exynos_pm_init(void)
{
	u32 tmp;

	cpu_pm_register_notifier(&exynos_cpu_pm_notifier_block);

	/* Platform-specific GIC callback */
	gic_arch_extn.irq_set_wake = exynos_irq_set_wake;

	/* All wakeup disable */
	tmp = __raw_readl(S5P_WAKEUP_MASK);
	tmp |= ((0xFF << 8) | (0x1F << 1));
	__raw_writel(tmp, S5P_WAKEUP_MASK);

	register_syscore_ops(&exynos_pm_syscore_ops);
	suspend_set_ops(&exynos_suspend_ops);
}<|MERGE_RESOLUTION|>--- conflicted
+++ resolved
@@ -166,8 +166,6 @@
 			S5P_CORE_LOCAL_PWR_EN);
 }
 
-<<<<<<< HEAD
-=======
 #define EXYNOS_BOOT_VECTOR_ADDR	(samsung_rev() == EXYNOS4210_REV_1_1 ? \
 			S5P_INFORM7 : (samsung_rev() == EXYNOS4210_REV_1_0 ? \
 			(sysram_base_addr + 0x24) : S5P_INFORM0))
@@ -198,7 +196,6 @@
 	exynos_sys_powerdown_conf(SYS_AFTR);
 }
 
->>>>>>> 45e70b7d
 /* For Cortex-A9 Diagnostic and Power control register */
 static unsigned int save_arm_register[2];
 
