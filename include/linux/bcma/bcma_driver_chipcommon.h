--- conflicted
+++ resolved
@@ -1,11 +1,8 @@
 #ifndef LINUX_BCMA_DRIVER_CC_H_
 #define LINUX_BCMA_DRIVER_CC_H_
 
-<<<<<<< HEAD
 #include <linux/platform_device.h>
-=======
 #include <linux/gpio.h>
->>>>>>> 241738bd
 
 /** ChipCommon core registers. **/
 #define BCMA_CC_ID			0x0000
@@ -576,17 +573,14 @@
 	int nr_serial_ports;
 	struct bcma_serial_port serial_ports[4];
 #endif /* CONFIG_BCMA_DRIVER_MIPS */
-<<<<<<< HEAD
 	u32 ticks_per_ms;
 	struct platform_device *watchdog;
-=======
 
 	/* Lock for GPIO register access. */
 	spinlock_t gpio_lock;
 #ifdef CONFIG_BCMA_DRIVER_GPIO
 	struct gpio_chip gpio;
 #endif
->>>>>>> 241738bd
 };
 
 /* Register access */
